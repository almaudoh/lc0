--- conflicted
+++ resolved
@@ -412,11 +412,8 @@
     }
     WeightsToOnnxConverterOptions converter_options;
     converter_options.opset = opts.GetOrDefault<int>("opset", 17);
-<<<<<<< HEAD
-=======
     converter_options.alt_mish = opts.GetOrDefault<bool>(
         "alt_mish", kProvider == OnnxProvider::CPU ? true : false);
->>>>>>> efff1ef9
     converter_options.data_type_ =
         fp16 ? WeightsToOnnxConverterOptions::DataType::kFloat16
              : WeightsToOnnxConverterOptions::DataType::kFloat32;
