--- conflicted
+++ resolved
@@ -51,33 +51,25 @@
 template <typename DataType>
 class CudnnNetwork;
 
-<<<<<<< HEAD
-static size_t getMaxAttentionHeadSize(const MultiHeadWeights& weights, int N) {
-  const auto vanilla = weights.policy_heads.at("vanilla");
-  const size_t embedding_op_size = vanilla.ip_pol_b.size();
-  const size_t policy_d_model = vanilla.ip2_pol_b.size();
-  assert(policy_d_model == vanilla.ip3_pol_b.size());
-=======
 static size_t getMaxAttentionHeadSize(
     const MultiHeadWeights::PolicyHead& weights, int N) {
   const size_t embedding_op_size = weights.ip_pol_b.size();
   const size_t policy_d_model = weights.ip2_pol_b.size();
   assert(policy_d_model == weights.ip3_pol_b.size());
->>>>>>> 4cc4ddf5
 
   size_t encoder_d_model = 0;
   size_t encoder_dff = 0;
 
-  if (vanilla.pol_encoder.size() > 0) {
-    encoder_d_model = vanilla.pol_encoder[0].mha.q_b.size();
-    encoder_dff = vanilla.pol_encoder[0].ffn.dense1_b.size();
-
-    assert(encoder_d_model == vanilla.pol_encoder[0].mha.k_b.size());
-    assert(encoder_d_model == vanilla.pol_encoder[0].mha.v_b.size());
-    assert(embedding_op_size == vanilla.pol_encoder[0].ffn.dense2_b.size());
-  }
-
-  const size_t encoder_heads = vanilla.pol_encoder_head_count;
+  if (weights.pol_encoder.size() > 0) {
+    encoder_d_model = weights.pol_encoder[0].mha.q_b.size();
+    encoder_dff = weights.pol_encoder[0].ffn.dense1_b.size();
+
+    assert(encoder_d_model == weights.pol_encoder[0].mha.k_b.size());
+    assert(encoder_d_model == weights.pol_encoder[0].mha.v_b.size());
+    assert(embedding_op_size == weights.pol_encoder[0].ffn.dense2_b.size());
+  }
+
+  const size_t encoder_heads = weights.pol_encoder_head_count;
 
   size_t size =
       N * 64 *
