/*
  This file is part of Leela Chess Zero.
  Copyright (C) 2018-2019 The LCZero Authors

  Leela Chess is free software: you can redistribute it and/or modify
  it under the terms of the GNU General Public License as published by
  the Free Software Foundation, either version 3 of the License, or
  (at your option) any later version.

  Leela Chess is distributed in the hope that it will be useful,
  but WITHOUT ANY WARRANTY; without even the implied warranty of
  MERCHANTABILITY or FITNESS FOR A PARTICULAR PURPOSE.  See the
  GNU General Public License for more details.

  You should have received a copy of the GNU General Public License
  along with Leela Chess.  If not, see <http://www.gnu.org/licenses/>.

  Additional permission under GNU GPL version 3 section 7

  If you modify this Program, or any covered work, by linking or
  combining it with NVIDIA Corporation's libraries from the NVIDIA CUDA
  Toolkit and the NVIDIA CUDA Deep Neural Network library (or a
  modified version of those libraries), containing parts covered by the
  terms of the respective license agreement, the licensors of this
  Program grant you additional permission to convey the resulting work.
*/
#include "layers.h"

#include <cassert>
#include <cstring>
#include <vector>

#include "cuda_common.h"
#include "kernels.h"
#include "neural/network.h"
#include "neural/shared/activation.h"
#include "neural/shared/attention_policy_map.h"
#include "utils/fp16_utils.h"

namespace lczero {

namespace cudnn_backend {
template <typename T>
void dumpTensor(const T* memory, int elements, const char* message,
                bool only_summary = false, bool cpu_tensor = false);
}


#if 0

#include <cmath>
using namespace std;

// function to calculate mean
double mean(float arr[], int n) {
  float sum = 0;
  for (int i = 0; i < n; i++) {
    sum += arr[i];
  }
  return sum / n;
}

// function to calculate standard deviation
float stdDev(float arr[], int n) {
  float m = mean(arr, n);  // get the mean
  float var = 0;           // initialize variance
  for (int i = 0; i < n; i++) {
    var += pow(arr[i] - m, 2);  // add the squared difference from mean
  }
  var /= n;          // divide by number of elements
  return sqrt(var);  // return the square root of variance
}

// debug code to dump allocation in GPU memory
template <typename T>
void dumpTensor(T* memory, int elements, const char* message, bool only_summary = false) {
    const bool fp16 = std::is_same<half, T>::value;
    printf("\n%s\n", message);
    int elementSize = (int) (fp16 ? sizeof(half) : sizeof(float));
    int bytes = elements * elementSize;
    void *temp = malloc(bytes);
    cudaMemcpy(temp, memory, bytes, cudaMemcpyDeviceToHost);
    float maxval = -std::numeric_limits<float>::max();
    float minval = std::numeric_limits<float>::max();
    int nans = 0;
    int nanss[10] {};

    std::vector<float> fpArr(elements);
    for (int i = 0; i < elements; i++)
    {
        float val;
        if (fp16) 
        {
            half *arr = (half*)temp;
            val = (float)arr[i];
        }
        else
        {
            float *arr = (float *)temp;
            val = arr[i];
        }
        fpArr[i] = val;
        maxval = std::max(maxval, val);
        minval = std::min(minval, val);

        if (std::isnan(val)) {
          if (nans < 10) nanss[nans] = i;
          nans++;
        }

        if (!only_summary || i < 2 || i == elements - 1) {
           printf("%8.4f ", val);
           if ((i % 8) == 7) printf("\n");
          //printf("%i;%.6f\n", i, val);
        }
    }
    free(temp);
    if (maxval == -std::numeric_limits<float>::max())
       maxval = std::numeric_limits<double>::quiet_NaN();
    if (minval == std::numeric_limits<float>::max())
       minval = std::numeric_limits<double>::quiet_NaN();


    float avg = mean(&fpArr[0], elements);
    float stddev = stdDev(&fpArr[0], elements);
    printf("Max: %.6f, Min: %.6f, Mean: %.6f, StdDev: %.6f, NaNs: %i of %i", maxval, minval, avg, stddev, nans, elements);
    if (nans > 0) {
      printf("\nNaN indices: ");
      for (int i = 0; i < nans && i < 10; i++) printf("%i ", nanss[i]);
      if (nans > 10) printf("......");
    }
    printf("\n");
}
#endif

namespace cudnn_backend {

// Use Single kernel for entire SE operation.
// Right now supported only for fp16 with nhwc and it's quite a bit faster
// than using multiple passes. The flag can be set to false for debugging.
static constexpr bool kUseFusedSELayer = true;

template <typename DataType>
BaseLayer<DataType>::BaseLayer(int c, int h, int w, BaseLayer* ip, bool nhwc)
    : input_(ip), C(c), H(h), W(w), nhwc_(nhwc), use_gemm_ex_(false) {}

template <typename DataType>
BaseLayer<DataType>::BaseLayer(int c, int h, int w, BaseLayer* ip, bool nhwc,
                               bool gemm_ex)
    : input_(ip), C(c), H(h), W(w), nhwc_(nhwc), use_gemm_ex_(gemm_ex) {}

template <typename DataType>
BaseLayer<DataType>::BaseLayer(int c, int h, int w, BaseLayer* ip)
    : input_(ip),
      C(c),
      H(h),
      W(w),
      nhwc_(ip ? ip->nhwc_ : false),
      use_gemm_ex_(false) {}

#ifdef USE_CUDNN
template <typename DataType>
void ConvLayer<DataType>::init() {
  // Allocate memory for weights (filter tensor) and biases.
  const size_t weight_size =
      sizeof(DataType) * c_input_ * C * filter_size_ * filter_size_;
  ReportCUDAErrors(cudaMalloc(&weights, weight_size));

  const size_t bias_size = sizeof(DataType) * C;
  ReportCUDAErrors(cudaMalloc(&biases, bias_size));

  const bool fp16 = std::is_same<half, DataType>::value;
  const cudnnDataType_t dataType =
      std::is_same<half, DataType>::value ? CUDNN_DATA_HALF : CUDNN_DATA_FLOAT;

  const cudnnTensorFormat_t layout =
      nhwc_ ? CUDNN_TENSOR_NHWC : CUDNN_TENSOR_NCHW;

  // Create cudnn objects for various tensors, algorithms, etc.
  cudnnCreateFilterDescriptor(&filter_desc_);
  cudnnCreateConvolutionDescriptor(&conv_desc_);
  cudnnCreateTensorDescriptor(&out_tensor_desc_);
  cudnnCreateTensorDescriptor(&in_tensor_desc_);
  cudnnCreateTensorDescriptor(&bias_desc_);
  cudnnCreateActivationDescriptor(&activation_);

  cudnnSetFilter4dDescriptor(filter_desc_, dataType, layout, GetC(), c_input_,
                             filter_size_, filter_size_);

  ReportCUDNNErrors(
      cudnnSetTensor4dDescriptor(bias_desc_, layout, dataType, 1, C, 1, 1));

  const int padding = filter_size_ / 2;
  const bool crossCorr = 1;

  ReportCUDNNErrors(cudnnSetConvolution2dDescriptor(
      conv_desc_, padding, padding, 1, 1, 1, 1,
      crossCorr ? CUDNN_CROSS_CORRELATION : CUDNN_CONVOLUTION, dataType));

  if (fp16 && nhwc_)
    ReportCUDNNErrors(
        cudnnSetConvolutionMathType(conv_desc_, CUDNN_TENSOR_OP_MATH));

  // TODO: dynamic selection of algorithm!
  if ((C > 32) && (!nhwc_) && (filter_size_ > 1)) {
    conv_algo_ = CUDNN_CONVOLUTION_FWD_ALGO_WINOGRAD_NONFUSED;
  } else {
    conv_algo_ = CUDNN_CONVOLUTION_FWD_ALGO_IMPLICIT_PRECOMP_GEMM;
  }

  if (act_ == ACTIVATION_RELU) {
    cudnnSetActivationDescriptor(activation_, CUDNN_ACTIVATION_RELU,
                                 CUDNN_NOT_PROPAGATE_NAN, 0.0);
  }
#if CUDNN_MAJOR != 7 || CUDNN_MINOR != 0
  else {
    cudnnSetActivationDescriptor(activation_, CUDNN_ACTIVATION_IDENTITY,
                                 CUDNN_NOT_PROPAGATE_NAN, 0.0);
  }
#endif
}

template <typename DataType>
ConvLayer<DataType>::ConvLayer(BaseLayer<DataType>* ip, int C, int H, int W,
                               int filter, int Cin,
                               ActivationFunction activation, bool bias)
    : BaseLayer<DataType>(C, H, W, ip),
      c_input_(Cin),
      filter_size_(filter),
      act_(activation),
      use_bias_(bias) {
  init();
}

template <typename DataType>
ConvLayer<DataType>::ConvLayer(bool nhwc, int C, int H, int W, int filter,
                               int Cin, ActivationFunction activation,
                               bool bias)
    : BaseLayer<DataType>(C, H, W, nullptr, nhwc),
      c_input_(Cin),
      filter_size_(filter),
      act_(activation),
      use_bias_(bias) {
  init();
}

template <>
void ConvLayer<half>::LoadWeights(float* pfilter, float* pBias, void* scratch) {
  const size_t weight_size =
      sizeof(float) * c_input_ * C * filter_size_ * filter_size_;
  const size_t bias_size = sizeof(float) * C;
  // Also need to convert from fp32 NCHW to fp16 NHWC
  // first copy from CPU memory to scratch space in GPU memory
  // and then do the type / layout conversion using a kernel.
  assert(scratch);
  ReportCUDAErrors(
      cudaMemcpy(scratch, pfilter, weight_size, cudaMemcpyHostToDevice));

  if (nhwc_) {
    convertNCHWtoNHWC((half*)weights, (float*)scratch, C, c_input_, C, c_input_,
                      filter_size_, filter_size_);
  } else {
    copyTypeConverted((half*)weights, (float*)scratch,
                      C * c_input_ * filter_size_ * filter_size_, 0);
  }

  if (pBias) {
    ReportCUDAErrors(
        cudaMemcpy(scratch, pBias, bias_size, cudaMemcpyHostToDevice));

    copyTypeConverted((half*)biases, (float*)scratch, C, 0);
  }
}

template <>
void ConvLayer<float>::LoadWeights(float* pfilter, float* pBias,
                                   void* /*scratch*/) {
  const size_t weight_size =
      sizeof(float) * c_input_ * C * filter_size_ * filter_size_;
  const size_t bias_size = sizeof(float) * C;
  ReportCUDAErrors(
      cudaMemcpy(weights, pfilter, weight_size, cudaMemcpyHostToDevice));

  if (pBias) {
    ReportCUDAErrors(
        cudaMemcpy(biases, pBias, bias_size, cudaMemcpyHostToDevice));
  } else {
    ReportCUDAErrors(cudaMemset(biases, 0, bias_size));
  }
}

template <typename DataType>
void ConvLayer<DataType>::Eval(int N, DataType* output, const DataType* input,
                               const DataType* input2, void* scratch,
                               size_t scratch_size, cudnnHandle_t cudnn,
                               cublasHandle_t /*cublas*/, cudaStream_t stream,
                               DataType***) {
  const cudnnDataType_t dataType =
      std::is_same<half, DataType>::value ? CUDNN_DATA_HALF : CUDNN_DATA_FLOAT;

  const cudnnTensorFormat_t layout =
      nhwc_ ? CUDNN_TENSOR_NHWC : CUDNN_TENSOR_NCHW;

  ReportCUDNNErrors(cudnnSetTensor4dDescriptor(out_tensor_desc_, layout,
                                               dataType, N, C, H, W));

  ReportCUDNNErrors(cudnnSetTensor4dDescriptor(in_tensor_desc_, layout,
                                               dataType, N, c_input_, H, W));

  float alpha = 1.0f, beta = 0.0f;

  if (!(act_ != ACTIVATION_NONE || use_bias_ || input2)) {
    ReportCUDNNErrors(cudnnConvolutionForward(
        cudnn, &alpha, in_tensor_desc_, input, filter_desc_, weights,
        conv_desc_, conv_algo_, scratch, scratch_size, &beta, out_tensor_desc_,
        output));
  }
#if CUDNN_MAJOR != 7 || CUDNN_MINOR != 0
  else if (input2 && (act_ == ACTIVATION_RELU || act_ == ACTIVATION_NONE) &&
           use_bias_) {
    // fused bias + sum + relu!
    ReportCUDNNErrors(cudnnConvolutionBiasActivationForward(
        cudnn, &alpha, in_tensor_desc_, input, filter_desc_, weights,
        conv_desc_, conv_algo_, scratch, scratch_size, &alpha, out_tensor_desc_,
        input2, bias_desc_, biases, activation_, out_tensor_desc_, output));
  } else {
    // For some reason cudnn doesn't support just Convolution + Bias with nchw
    // (winograd algorithm) it works fine when RELU is also needed which is
    // somewhat strange.
    if ((act_ == ACTIVATION_RELU || (act_ == ACTIVATION_NONE && nhwc_)) &&
        !input2 && use_bias_) {
      ReportCUDNNErrors(cudnnConvolutionBiasActivationForward(
          cudnn, &alpha, in_tensor_desc_, input, filter_desc_, weights,
          conv_desc_, conv_algo_, scratch, scratch_size, &beta,
          out_tensor_desc_, output, bias_desc_, biases, activation_,
          out_tensor_desc_, output));
    } else {
      // The no special case path...
      ReportCUDNNErrors(cudnnConvolutionForward(
          cudnn, &alpha, in_tensor_desc_, input, filter_desc_, weights,
          conv_desc_, conv_algo_, scratch, scratch_size, &beta,
          out_tensor_desc_, output));
      bool act_done = false;
      if (input2 && input2 != output) {
        // Merge act with residual add unless there is bias.
        addVectors(output, output, (DataType*)input2, N * C * H * W,
                   N * C * H * W, N * C * H * W,
                   use_bias_ ? ACTIVATION_NONE : act_, stream);
        act_done = !use_bias_;
      }
      // Merge act with bias.
      if (use_bias_) {
        if (!nhwc_) {
          // add bias
          addBias_NCHW(output, output, biases, N, C, H, W, act_, stream);
        } else {
          addVectors(output, output, biases, N * C * H * W, N * C * H * W, C,
                     act_, stream);
        }
      } else if (!act_done && act_ != ACTIVATION_NONE) {
        addVectors(output, output, (DataType*)nullptr, N * C * H * W,
                   N * C * H * W, 0, act_, stream);
      }
    }
  }
#else
  else {
    ReportCUDNNErrors(cudnnConvolutionForward(
        cudnn, &alpha, in_tensor_desc_, input, filter_desc_, weights,
        conv_desc_, conv_algo_, scratch, scratch_size,
        (input2 == output) ? &alpha : &beta, out_tensor_desc_, output));
    if (input2 && input2 != output) {
      ReportCUDNNErrors(cudnnAddTensor(cudnn, &alpha, out_tensor_desc_, input2,
                                       &alpha, out_tensor_desc_, output));
    }
    if (use_bias_) {
      ReportCUDNNErrors(cudnnAddTensor(cudnn, &alpha, bias_desc_, biases,
                                       &alpha, out_tensor_desc_, output));
    }
    if (act_ == ACTIVATION_RELU) {
      ReportCUDNNErrors(cudnnActivationForward(cudnn, activation_, &alpha,
                                               out_tensor_desc_, output, &beta,
                                               out_tensor_desc_, output));
    }
    if (act_ != ACTIVATION_RELU && act_ != ACTIVATION_NONE) {
      addVectors(output, output, nullptr, N * C * H * W, N * C * H * W, 0, act_,
                 stream);
      // TODO: check this actually compiles?
    }
  }
#endif
}

template <typename DataType>
ConvLayer<DataType>::~ConvLayer() {
  ReportCUDAErrors(cudaFree(weights));
  ReportCUDAErrors(cudaFree(biases));

  cudnnDestroyFilterDescriptor(filter_desc_);
  cudnnDestroyConvolutionDescriptor(conv_desc_);
  cudnnDestroyTensorDescriptor(bias_desc_);
  cudnnDestroyTensorDescriptor(in_tensor_desc_);
  cudnnDestroyTensorDescriptor(out_tensor_desc_);
  cudnnDestroyActivationDescriptor(activation_);
}
#endif

template <typename DataType>
SELayer<DataType>::SELayer(BaseLayer<DataType>* ip, int fc1Outputs,
                           bool addPrevLayerBias, ActivationFunction activation)
    : BaseLayer<DataType>(ip->GetC(), ip->GetH(), ip->GetW(), ip),
      numFc1Out_(fc1Outputs),
      addPrevLayerBias_(addPrevLayerBias),
      act_(activation) {
  ReportCUDAErrors(cudaMalloc(&w1_, C * numFc1Out_ * sizeof(DataType)));
  ReportCUDAErrors(cudaMalloc(&w2_, 2 * C * numFc1Out_ * sizeof(DataType)));

  if (kUseFusedSELayer && nhwc_) {
    ReportCUDAErrors(cudaMalloc(&w1_t_, C * numFc1Out_ * sizeof(DataType)));
    ReportCUDAErrors(cudaMalloc(&w2_t_, 2 * C * numFc1Out_ * sizeof(DataType)));
  }

  ReportCUDAErrors(cudaMalloc(&b1_, numFc1Out_ * sizeof(DataType)));
  ReportCUDAErrors(cudaMalloc(&b2_, 2 * C * sizeof(DataType)));

  ReportCUDAErrors(cudaMalloc(&bPrev_, C * sizeof(DataType)));
}

template <typename DataType>
SELayer<DataType>::~SELayer() {
  ReportCUDAErrors(cudaFree(w1_));
  ReportCUDAErrors(cudaFree(w2_));
  ReportCUDAErrors(cudaFree(b1_));
  ReportCUDAErrors(cudaFree(b2_));
  ReportCUDAErrors(cudaFree(bPrev_));
}

template <>
void SELayer<float>::LoadWeights(float* w1, float* b1, float* w2, float* b2,
                                 float* prevLayerBias, void* /*scratch*/) {
  const size_t num_weights1 = C * numFc1Out_;
  const size_t weight_size1 = sizeof(float) * num_weights1;

  const size_t weight_size2 = 2 * weight_size1;

  // Weight for the first FC layer.
  ReportCUDAErrors(cudaMemcpy(w1_, w1, weight_size1, cudaMemcpyHostToDevice));

  // Weight for the second FC layer.
  ReportCUDAErrors(cudaMemcpy(w2_, w2, weight_size2, cudaMemcpyHostToDevice));

  // Bias for the first FC layer.
  ReportCUDAErrors(
      cudaMemcpy(b1_, b1, numFc1Out_ * sizeof(float), cudaMemcpyHostToDevice));

  // Bias for the second FC layer.
  ReportCUDAErrors(
      cudaMemcpy(b2_, b2, 2 * C * sizeof(float), cudaMemcpyHostToDevice));

  // Bias for previous layer (Convolution).
  if (prevLayerBias) {
    ReportCUDAErrors(cudaMemcpy(bPrev_, prevLayerBias, C * sizeof(float),
                                cudaMemcpyHostToDevice));
  }
}

void cpuTranspose(float* op, float* ip, int rows, int cols) {
  for (int i = 0; i < rows; i++)
    for (int j = 0; j < cols; j++) op[j * rows + i] = ip[i * cols + j];
}

template <>
void SELayer<half>::LoadWeights(float* w1, float* b1, float* w2, float* b2,
                                float* prevLayerBias, void* scratch) {
  const size_t num_weights1 = C * numFc1Out_;
  size_t weight_size1 = sizeof(float) * num_weights1;

  const size_t num_weights2 = 2 * num_weights1;
  size_t weight_size2 = 2 * weight_size1;

  // Transpose the weight matrices for the fused path.
  std::vector<float> temp(weight_size2);

  // Weight for the first FC layer.
  ReportCUDAErrors(
      cudaMemcpy(scratch, w1, weight_size1, cudaMemcpyHostToDevice));
  copyTypeConverted((half*)w1_, (float*)scratch, (int)num_weights1, 0);
  if (kUseFusedSELayer && nhwc_) {
    // transposed copy for fused SE kernel
    cpuTranspose(temp.data(), w1, numFc1Out_, C);
    ReportCUDAErrors(
        cudaMemcpy(scratch, temp.data(), weight_size1, cudaMemcpyHostToDevice));
    copyTypeConverted((half*)w1_t_, (float*)scratch, (int)num_weights1, 0);
  }

  // Weight for the second FC layer.
  ReportCUDAErrors(
      cudaMemcpy(scratch, w2, weight_size2, cudaMemcpyHostToDevice));
  copyTypeConverted((half*)w2_, (float*)scratch, (int)num_weights2, 0);
  if (kUseFusedSELayer && nhwc_) {
    cpuTranspose(temp.data(), w2, 2 * C, numFc1Out_);
    ReportCUDAErrors(
        cudaMemcpy(scratch, temp.data(), weight_size2, cudaMemcpyHostToDevice));
    copyTypeConverted((half*)w2_t_, (float*)scratch, (int)num_weights2, 0);
  }

  // Bias for the first FC layer.
  ReportCUDAErrors(cudaMemcpy(scratch, b1, numFc1Out_ * sizeof(float),
                              cudaMemcpyHostToDevice));
  copyTypeConverted((half*)b1_, (float*)scratch, numFc1Out_, 0);

  // Bias for the second FC layer.
  ReportCUDAErrors(
      cudaMemcpy(scratch, b2, 2 * C * sizeof(float), cudaMemcpyHostToDevice));
  copyTypeConverted((half*)b2_, (float*)scratch, 2 * C, 0);

  // Bias for previous layer (Convolution).
  if (prevLayerBias) {
    ReportCUDAErrors(cudaMemcpy(scratch, prevLayerBias, C * sizeof(float),
                                cudaMemcpyHostToDevice));
    copyTypeConverted((half*)bPrev_, (float*)scratch, C, 0);
  }
}

template <>
void SELayer<float>::Eval(int N, float* output, const float* input,
                          const float* /*input2*/, void* scratch,
                          size_t scratch_size, cudnnHandle_t /*cudnn*/,
                          cublasHandle_t cublas, cudaStream_t stream,
                          float***) {
  // Ping-pong between 'op1' and 'op2' (parts of scratch memory).
  float* op1 = (float*)scratch;
  float* op2 = (float*)scratch + scratch_size / sizeof(float) / 2;

  // 1. Global avg pooling (also adds previous layer bias before computing
  // averages).
  globalAvgPool(N, C, op2, input, bPrev_, false);

  // 2. First fully connected layer.
  float alpha = 1.0f, beta = 0.0f;
  ReportCUBLASErrors(cublasSgemm(cublas, CUBLAS_OP_T, CUBLAS_OP_N, numFc1Out_,
                                 N, C, &alpha, w1_, C, op2, C, &beta, op1,
                                 numFc1Out_));
  addVectors(op1, b1_, op1, numFc1Out_ * N, numFc1Out_, numFc1Out_ * N, act_,
             stream);

  // 3. Second fully connected layer.
  ReportCUBLASErrors(cublasSgemm(cublas, CUBLAS_OP_T, CUBLAS_OP_N, 2 * C, N,
                                 numFc1Out_, &alpha, w2_, numFc1Out_, op1,
                                 numFc1Out_, &beta, op2, 2 * C));
  addVectors(op2, b2_, op2, 2 * C * N, 2 * C, 2 * C * N, ACTIVATION_NONE,
             stream);

  // 4. (Optional prev layer bias add), Global scale, residual add, relu and
  // bias.
  globalScale(N, C, output, input, op2, bPrev_, false, act_);
}

template <>
void SELayer<half>::Eval(int N, half* output, const half* input,
                         const half* input2, void* scratch, size_t scratch_size,
                         cudnnHandle_t /*cudnn*/, cublasHandle_t cublas,
                         cudaStream_t stream, half***) {
  bool se_done = false;
  if (kUseFusedSELayer && nhwc_) {
    se_done = Se_Fp16_NHWC(N, C, numFc1Out_, output, input2, input, w1_t_, b1_,
                           w2_t_, b2_, bPrev_, act_);
  }
  if (!se_done) {
    assert(output == input2);
    // Ping-pong between 'op1' and 'op2' (parts of scratch memory).
    half* op1 = (half*)scratch;
    half* op2 = (half*)scratch + scratch_size / sizeof(half) / 2;

    // 1. Global avg pooling (also adds previous layer bias before computing
    // averages).
    globalAvgPool(N, C, op2, input, bPrev_, nhwc_);

    // 2. First fully connected layer.
    __half_raw one_h{0x3C00};
    __half_raw zero_h{0};
    half alpha = one_h;
    half beta = zero_h;
    ReportCUBLASErrors(cublasHgemm(cublas, CUBLAS_OP_T, CUBLAS_OP_N, numFc1Out_,
                                   N, C, &alpha, w1_, C, op2, C, &beta, op1,
                                   numFc1Out_));
    addVectors(op1, b1_, op1, numFc1Out_ * N, numFc1Out_, numFc1Out_ * N, act_,
               stream);

    // 3. Second fully connected layer.
    ReportCUBLASErrors(cublasHgemm(cublas, CUBLAS_OP_T, CUBLAS_OP_N, 2 * C, N,
                                   numFc1Out_, &alpha, w2_, numFc1Out_, op1,
                                   numFc1Out_, &beta, op2, 2 * C));
    addVectors(op2, b2_, op2, 2 * C * N, 2 * C, 2 * C * N, ACTIVATION_NONE,
               stream);

    // 4. (Optional prev layer bias add), Global scale, residual add, relu and
    // bias.
    globalScale(N, C, output, input, op2, bPrev_, nhwc_, act_);
  }
}

template <typename DataType>
FCLayer<DataType>::FCLayer(BaseLayer<DataType>* ip, int C, int H, int W,
                           bool bias, ActivationFunction activation)
    : BaseLayer<DataType>(C, H, W, ip), use_bias_(bias), act_(activation) {
  const size_t weight_size =
      sizeof(DataType) * C * H * W * ip->GetC() * ip->GetH() * ip->GetW();
  const size_t bias_size = sizeof(DataType) * C * H * W;
  ReportCUDAErrors(cudaMalloc(&weights_, weight_size));
  if (use_bias_) {
    ReportCUDAErrors(cudaMalloc(&biases_, bias_size));
  } else {
    biases_ = nullptr;
  }
}

template <>
void FCLayer<half>::LoadWeights(float* cpuWeight, float* cpuBias,
                                void* scratch) {
  const size_t num_weights =
      C * H * W * input_->GetC() * input_->GetH() * input_->GetW();
  const size_t weight_size = sizeof(float) * num_weights;
  const size_t num_biases = C * H * W;
  const size_t bias_size = sizeof(float) * num_biases;

  // also need to convert from fp32 to fp16
  assert(scratch);
  ReportCUDAErrors(
      cudaMemcpy(scratch, cpuWeight, weight_size, cudaMemcpyHostToDevice));

  if (nhwc_) {
    convertNCHWtoNHWC((half*)weights_, (float*)scratch, (int)num_biases,
                      input_->GetC(), (int)num_biases, input_->GetC(),
                      input_->GetH(), input_->GetW());
  } else {
    copyTypeConverted((half*)weights_, (float*)scratch, (int)num_weights, 0);
  }

  if (cpuBias) {
    ReportCUDAErrors(
        cudaMemcpy(scratch, cpuBias, bias_size, cudaMemcpyHostToDevice));
    copyTypeConverted((half*)biases_, (float*)scratch, (int)num_biases, 0);
  }
}

template <>
void FCLayer<float>::LoadWeights(float* cpuWeight, float* cpuBias,
                                 void* /*scratch*/) {
  const size_t num_weights =
      C * H * W * input_->GetC() * input_->GetH() * input_->GetW();
  const size_t weight_size = sizeof(float) * num_weights;
  const size_t num_biases = C * H * W;
  const size_t bias_size = sizeof(float) * num_biases;

  ReportCUDAErrors(
      cudaMemcpy(weights_, cpuWeight, weight_size, cudaMemcpyHostToDevice));
  if (use_bias_) {
    ReportCUDAErrors(
        cudaMemcpy(biases_, cpuBias, bias_size, cudaMemcpyHostToDevice));
  }
}

template <>
void FCLayer<half>::Eval(int N, half* output_tensor, const half* input_tensor,
                         const half* /*input2*/, void* /*scratch*/,
                         size_t /*scratch_size*/, cudnnHandle_t /*cudnn*/,
                         cublasHandle_t cublas, cudaStream_t stream, half***) {
  const int num_outputs = C * H * W;
  const int num_inputs = input_->GetC() * input_->GetH() * input_->GetW();

  // half alpha = float2half_rn(1.0f), beta = float2half_rn(0.0f);
  const __half_raw one_h{0x3C00};
  const __half_raw zero_h{0};
  half alpha = one_h;
  half beta = zero_h;
  ReportCUBLASErrors(cublasHgemm(cublas, CUBLAS_OP_T, CUBLAS_OP_N, num_outputs,
                                 N, num_inputs, &alpha, weights_, num_inputs,
                                 input_tensor, num_inputs, &beta, output_tensor,
                                 num_outputs));

  if (use_bias_ || (act_ != ACTIVATION_NONE)) {
    addVectors(output_tensor, biases_, output_tensor, num_outputs * N,
               num_outputs, num_outputs * N, act_, stream);
  }
}

template <>
void FCLayer<float>::Eval(int N, float* output_tensor,
                          const float* input_tensor, const float* /*input2*/,
                          void* /*scratch*/, size_t /*scratch_size*/,
                          cudnnHandle_t /*cudnn*/, cublasHandle_t cublas,
                          cudaStream_t stream, float***) {
  const int num_outputs = C * H * W;
  const int num_inputs = input_->GetC() * input_->GetH() * input_->GetW();

  float alpha = 1.0f, beta = 0.0f;
  ReportCUBLASErrors(cublasSgemm(cublas, CUBLAS_OP_T, CUBLAS_OP_N, num_outputs,
                                 N, num_inputs, &alpha, weights_, num_inputs,
                                 input_tensor, num_inputs, &beta, output_tensor,
                                 num_outputs));

  if (use_bias_ || (act_ != ACTIVATION_NONE)) {
    addVectors(output_tensor, biases_, output_tensor, num_outputs * N,
               num_outputs, num_outputs * N, act_, stream);
  }
}

template <typename DataType>
FCLayer<DataType>::~FCLayer() {
  ReportCUDAErrors(cudaFree(weights_));
  ReportCUDAErrors(cudaFree(biases_));
}

template <typename DataType>
PolicyMapLayer<DataType>::PolicyMapLayer(BaseLayer<DataType>* ip, int C, int H,
                                         int W, int usedSize, bool attention)
    : BaseLayer<DataType>(C, H, W, ip),
      used_size_(usedSize),
      attention_map_(attention) {
  size_t weight_size = sizeof(short) * this->input_->GetC() * 64;
  if (attention) weight_size = sizeof(short) * usedSize;
  ReportCUDAErrors(cudaMalloc(&weights_, weight_size));
}

template <typename DataType>
void PolicyMapLayer<DataType>::LoadWeights(const short* cpuWeight,
                                           void* /*scratch*/) {
  size_t weight_size = sizeof(short) * used_size_;

  if (nhwc_ && !attention_map_) {
    // convert CHW to HWC
    int C = used_size_ / 64;
    int Cin = this->input_->GetC();

    // C is the no. of channels actually used (typically 73).
    // Cin the the no. of channels in previous layer (padded up to 80).
    // Weights of this layer is a mapping to select which output index of the
    // policy vector (1858 elements) maps to every element of input
    // tensor (assuming NCHW layout). Note that there are 73x64 valid inputs
    // (80x64 taking padding), and only 1858 outputs so the mapping isn't
    // one to one. Only few of the indices point to valid index in policy
    // vector. Invalid entries are set to -1.

    // In fp16 mode, the tensor layout is NHWC so the weights need to be
    // adjusted to make them work as intended.

    // This is how the original weights looks like (CHW layout):
    /*
               HW (64)
       ----|-------------|
           |             |
           |             |
    C (73) |             |
           |             |
           |             |
       ------------------|   Cin (80)
           |  padding    |
           |-------------|
    */
    // The padding is not part of the weights provided (used_size_ is 73 x 64).
    //
    // The weights converted to HWC looks like this
    /*
                 C (73)
            |-------------|---|
            |             | P |
            |             | a |
    HW (64) |             | d |
            |             |   |
            |             |   |
            |-----------------|
                     Cin (80)
    */
    // In HWC, because the padding is now part of each row
    // we need to increase the size of weights to account
    // for it.
    // The pad elements point to -1 (invalid output index) and the
    // same kernel works for both HWC and CHW layouts after used_size_
    // is updated to include padding (80x64).

    used_size_ = Cin * 64;
    std::vector<short> convertedWeights(used_size_);

    for (int hw = 0; hw < 64; hw++)
      for (int c = 0; c < Cin; c++) {
        if (c < C)
          convertedWeights[hw * Cin + c] = cpuWeight[c * 64 + hw];
        else
          convertedWeights[hw * Cin + c] = -1;
      }
    ReportCUDAErrors(cudaMemcpy(weights_, convertedWeights.data(),
                                used_size_ * sizeof(short),
                                cudaMemcpyHostToDevice));
  } else {
    ReportCUDAErrors(
        cudaMemcpy(weights_, cpuWeight, weight_size, cudaMemcpyHostToDevice));
  }
}

template <typename DataType>
void PolicyMapLayer<DataType>::Eval(int N, DataType* output_tensor,
                                    const DataType* input_tensor,
                                    const DataType* /*input2*/,
                                    void* /*scratch*/, size_t /*scratch_size*/,
                                    cudnnHandle_t /*cudnn*/,
                                    cublasHandle_t /*cublas*/,
                                    cudaStream_t stream, DataType***) {
  int inputSize =
      this->input_->GetC() * this->input_->GetH() * this->input_->GetW();
  if (attention_map_) inputSize = used_size_;
  int outputSize = this->C * this->H * this->W;
  PolicyMap(N, output_tensor, input_tensor, weights_, inputSize, used_size_,
            outputSize, stream);
}

template <typename DataType>
PolicyMapLayer<DataType>::~PolicyMapLayer() {
  ReportCUDAErrors(cudaFree(weights_));
}

template <typename DataType>
FusedWinogradConvSELayer<DataType>::FusedWinogradConvSELayer(
    BaseLayer<DataType>* ip, int C, int H, int W, int Cin,
    ActivationFunction activation, bool bias, bool skip_add, bool se, int se_k,
    bool use_gemm_ex, bool op_nhcw)
    : BaseLayer<DataType>(C, H, W, ip, false, use_gemm_ex),
      c_input_(Cin),
      act_(activation),
      use_bias_(bias),
      skip_add_(skip_add),
      has_se_(se),
      se_k_(se_k),
      op_nhcw_(op_nhcw) {
  if (act_ != ACTIVATION_RELU && act_ != ACTIVATION_MISH &&
      act_ != ACTIVATION_NONE) {
    throw Exception("Unsupported activation for fused winograd conv SE layer.");
  }
  // Allocate memory for weights (filter tensor) and biases.
  const size_t weight_size = sizeof(DataType) * c_input_ * C * 3 * 3;

  if (use_bias_) {
    const size_t bias_size = sizeof(DataType) * C;
    ReportCUDAErrors(cudaMalloc(&biases_, bias_size));
  }

  // 6x6 transformed filter size, for 3x3 convolution
  ReportCUDAErrors(cudaMalloc(&transformed_weights_, weight_size * 4));

  if (has_se_) {
    const size_t num_weights1 = C * se_k_;
    const size_t num_weights2 = num_weights1 * 2;
    const size_t num_biases1 = se_k_;
    const size_t num_biases2 = 2 * C;

    const size_t weight_size1 = sizeof(DataType) * num_weights1;
    const size_t weight_size2 = sizeof(DataType) * num_weights2;
    const size_t biases_size1 = sizeof(DataType) * num_biases1;
    const size_t biases_size2 = sizeof(DataType) * num_biases2;

    ReportCUDAErrors(cudaMalloc(&w1_, weight_size1));
    ReportCUDAErrors(cudaMalloc(&w2_, weight_size2));
    ReportCUDAErrors(cudaMalloc(&b1_, biases_size1));
    ReportCUDAErrors(cudaMalloc(&b2_, biases_size2));
  }
}

template <typename DataType>
void FusedWinogradConvSELayer<DataType>::LoadWeights(float* pfilter,
                                                     float* pBias,
                                                     void* scratch) {
  const size_t weight_size = sizeof(float) * c_input_ * C * 3 * 3;
  const size_t bias_size = sizeof(float) * C;

  // Store untransformed weights in scratch.
  const DataType* weights = (DataType*)scratch + weight_size + bias_size;

  // first copy from CPU memory to scratch space in GPU memory
  // and then do the type conversion using a kernel
  assert(scratch);
  ReportCUDAErrors(
      cudaMemcpy(scratch, pfilter, weight_size, cudaMemcpyHostToDevice));
  copyTypeConverted((DataType*)weights, (float*)scratch, C * c_input_ * 3 * 3,
                    0);

  if (pBias) {
    ReportCUDAErrors(
        cudaMemcpy(scratch, pBias, bias_size, cudaMemcpyHostToDevice));
    copyTypeConverted((DataType*)biases_, (float*)scratch, C, 0);
  }

  // run winograd transform kernel for the filter
  FilterTransform(C, c_input_, transformed_weights_, weights);
}

// TODO: Do this on the GPU to improve network load time!
static inline void CpuTranspose(float* op, float* ip, size_t rows,
                                size_t cols) {
  for (size_t i = 0; i < rows; i++)
    for (size_t j = 0; j < cols; j++) op[j * rows + i] = ip[i * cols + j];
}

template <typename DataType>
void FusedWinogradConvSELayer<DataType>::LoadSEWeights(float* w1, float* b1,
                                                       float* w2, float* b2,
                                                       void* scratch) {
  const size_t num_weights1 = C * se_k_;
  const size_t num_weights2 = num_weights1 * 2;
  const size_t num_biases1 = se_k_;
  const size_t num_biases2 = 2 * C;

  // The shader uses transposed weight matrices.
  std::vector<float> temp_transposed(num_weights2);

  CpuTranspose(temp_transposed.data(), w1, se_k_, C);
  ReportCUDAErrors(cudaMemcpy(scratch, temp_transposed.data(),
                              num_weights1 * sizeof(float),
                              cudaMemcpyHostToDevice));
  copyTypeConverted((DataType*)w1_, (float*)scratch, (int)num_weights1, 0);

  CpuTranspose(temp_transposed.data(), w2, 2 * C, se_k_);
  ReportCUDAErrors(cudaMemcpy(scratch, temp_transposed.data(),
                              num_weights2 * sizeof(float),
                              cudaMemcpyHostToDevice));
  copyTypeConverted((DataType*)w2_, (float*)scratch, (int)num_weights2, 0);

  ReportCUDAErrors(cudaMemcpy(scratch, b1, num_biases1 * sizeof(float),
                              cudaMemcpyHostToDevice));
  copyTypeConverted((DataType*)b1_, (float*)scratch, (int)num_biases1, 0);

  ReportCUDAErrors(cudaMemcpy(scratch, b2, num_biases2 * sizeof(float),
                              cudaMemcpyHostToDevice));
  copyTypeConverted((DataType*)b2_, (float*)scratch, (int)num_biases2, 0);
}

template <>
void BaseLayer<half>::cublasRowMajorMatrixMul(const half* A, const half* B,
                                              half* Out, int M, int N, int K,
                                              int batchSize,
                                              cublasHandle_t cublas) {
  // Need to initialize 1.0 and 0.0 as hexadecimal for fp16 because typecasting
  // float to half type doesn't work before CUDA 10.0
  __half_raw one_h{0x3C00};
  __half_raw zero_h{0};
  half halfOne = one_h;
  half halfZero = zero_h;

  // dimensions of matrix A = M x K
  // dimensions of matrix B = K x N
  // dimensions of output   = M x N

  // cublas supports only col major output
  // to multiply row major matrices, use the trick below
  ReportCUBLASErrors(cublasGemmStridedBatchedEx(
      cublas, CUBLAS_OP_N, CUBLAS_OP_N, N, M, K, &halfOne, B, CUDA_R_16F, N,
      N * K, A, CUDA_R_16F, K, K * M, &halfZero, Out, CUDA_R_16F, N, N * M,
      batchSize, CUDA_R_16F, CUBLAS_GEMM_DEFAULT));
}

template <>
void BaseLayer<float>::cublasRowMajorMatrixMul(const float* A, const float* B,
                                               float* Out, int M, int N, int K,
                                               int batchSize,
                                               cublasHandle_t cublas) {
  float floatOne = 1.0f;
  float floatZero = 0.0f;
  if (use_gemm_ex_)
    ReportCUBLASErrors(cublasGemmStridedBatchedEx(
        cublas, CUBLAS_OP_N, CUBLAS_OP_N, N, M, K, &floatOne, B, CUDA_R_32F, N,
        N * K, A, CUDA_R_32F, K, K * M, &floatZero, Out, CUDA_R_32F, N, N * M,
        batchSize, CUDA_R_32F, CUBLAS_GEMM_DEFAULT));
  else
    // Much slower on RTX 2060.. why? Maybe a cublas bug :-/
    ReportCUBLASErrors(cublasSgemmStridedBatched(
        cublas, CUBLAS_OP_N, CUBLAS_OP_N, N, M, K, &floatOne, B, N, N * K, A, K,
        K * M, &floatZero, Out, N, N * M, batchSize));
}

template <typename DataType>
void FusedWinogradConvSELayer<DataType>::Eval(
    int N, DataType* output, const DataType* input, const DataType* input2,
    void* scratch, size_t scratch_size, cudnnHandle_t /*cudnn*/,
    cublasHandle_t cublas, cudaStream_t stream, DataType***) {
  // Split the scratch space into two parts - use first part for holding
  // transformed input and second part for transformed output.
  DataType* transformed_input = (DataType*)scratch;
  DataType* transformed_output =
      transformed_input + scratch_size / (2 * sizeof(DataType));

  InputTransform<DataType, false>(N, c_input_, transformed_input, input,
                                  stream);
  BaseLayer<DataType>::cublasRowMajorMatrixMul(
      transformed_input, transformed_weights_, transformed_output, N * 4, C,
      c_input_, 36, cublas);

  if (act_ == ACTIVATION_NONE) {
    if (!has_se_ && use_bias_ && !skip_add_)
      OutputTransform<DataType, false, ACTIVATION_NONE, true, false, false,
                      false>(N, C, 0, output, transformed_output, nullptr,
                             biases_, nullptr, nullptr, nullptr, nullptr,
                             stream);
    else
      throw Exception("unsupported network type!");
  } else if (act_ == ACTIVATION_RELU) {
    if (has_se_ && use_bias_ && skip_add_)
      OutputTransform<DataType, true, ACTIVATION_RELU, true, true, false,
                      false>(N, C, se_k_, output, transformed_output, input2,
                             biases_, w1_, b1_, w2_, b2_, stream);
    else if (!has_se_ && use_bias_ && !skip_add_) {
      if (op_nhcw_)
        OutputTransform<DataType, false, ACTIVATION_RELU, true, false, false,
                        true>(N, C, 0, output, transformed_output, nullptr,
                              biases_, nullptr, nullptr, nullptr, nullptr,
                              stream);
      else
        OutputTransform<DataType, false, ACTIVATION_RELU, true, false, false,
                        false>(N, C, 0, output, transformed_output, nullptr,
                               biases_, nullptr, nullptr, nullptr, nullptr,
                               stream);
    } else if (!has_se_ && use_bias_ && skip_add_)
      OutputTransform<DataType, false, ACTIVATION_RELU, true, true, false,
                      false>(N, C, 0, output, transformed_output, input2,
                             biases_, nullptr, nullptr, nullptr, nullptr,
                             stream);
    else
      throw Exception("unsupported network type!");
  } else if (act_ == ACTIVATION_MISH) {
    if (has_se_ && use_bias_ && skip_add_)
      OutputTransform<DataType, true, ACTIVATION_MISH, true, true, false,
                      false>(N, C, se_k_, output, transformed_output, input2,
                             biases_, w1_, b1_, w2_, b2_, stream);
    else if (!has_se_ && use_bias_ && !skip_add_) {
      if (op_nhcw_)
        OutputTransform<DataType, false, ACTIVATION_MISH, true, false, false,
                        true>(N, C, 0, output, transformed_output, nullptr,
                              biases_, nullptr, nullptr, nullptr, nullptr,
                              stream);
      else
        OutputTransform<DataType, false, ACTIVATION_MISH, true, false, false,
                        false>(N, C, 0, output, transformed_output, nullptr,
                               biases_, nullptr, nullptr, nullptr, nullptr,
                               stream);
    } else if (!has_se_ && use_bias_ && skip_add_)
      OutputTransform<DataType, false, ACTIVATION_MISH, true, true, false,
                      false>(N, C, 0, output, transformed_output, input2,
                             biases_, nullptr, nullptr, nullptr, nullptr,
                             stream);
    else
      throw Exception("unsupported network type!");
  } else
    throw Exception("unsupported network type!");
}

template <typename DataType>
FusedWinogradConvSELayer<DataType>::~FusedWinogradConvSELayer() {
  ReportCUDAErrors(cudaFree(transformed_weights_));
  if (use_bias_) ReportCUDAErrors(cudaFree(biases_));
  if (has_se_) {
    ReportCUDAErrors(cudaFree(w1_));
    ReportCUDAErrors(cudaFree(w2_));
    ReportCUDAErrors(cudaFree(b1_));
    ReportCUDAErrors(cudaFree(b2_));
  }
}

template <typename DataType>
Conv1Layer<DataType>::Conv1Layer(BaseLayer<DataType>* ip, int C, int H, int W,
                                 int Cin, ActivationFunction activation,
                                 bool bias, bool use_gemm_ex)
    : BaseLayer<DataType>(C, H, W, ip, false, use_gemm_ex),
      c_input_(Cin),
      act_(activation),
      use_bias_(bias) {
  // Allocate memory for weights (filter tensor) and biases.
  const size_t weight_size = sizeof(DataType) * c_input_ * C * 1 * 1;
  ReportCUDAErrors(cudaMalloc(&weights_, weight_size));

  if (use_bias_) {
    const size_t bias_size = sizeof(DataType) * C;
    ReportCUDAErrors(cudaMalloc(&biases_, bias_size));
  }
}

template <typename DataType>
void Conv1Layer<DataType>::LoadWeights(float* pfilter, float* pBias,
                                       void* scratch) {
  const size_t weight_size = sizeof(float) * c_input_ * C * 1 * 1;
  const size_t bias_size = sizeof(float) * C;

  // first copy from CPU memory to scratch space in GPU memory
  // and then do the type conversion using a kernel
  assert(scratch);
  ReportCUDAErrors(
      cudaMemcpy(scratch, pfilter, weight_size, cudaMemcpyHostToDevice));
  copyTypeConverted((DataType*)weights_, (float*)scratch, C * c_input_ * 1 * 1,
                    0);

  if (pBias) {
    ReportCUDAErrors(
        cudaMemcpy(scratch, pBias, bias_size, cudaMemcpyHostToDevice));
    copyTypeConverted((DataType*)biases_, (float*)scratch, C, 0);
  }
}
template <>
void Conv1Layer<half>::cublasSpecialMatrixMul(const half* A, const half* B,
                                              half* Out, int M, int N, int K,
                                              int batchSize,
                                              cublasHandle_t cublas) {
  // Need to initialize 1.0 and 0.0 as hexadecimal for fp16 because typecasting
  // float to half type doesn't work before CUDA 10.0
  __half_raw one_h{0x3C00};
  __half_raw zero_h{0};
  half halfOne = one_h;
  half halfZero = zero_h;

  // dimensions of matrix A = M x K
  // dimensions of matrix B = K x N
  // dimensions of output   = M x N

  // cublas supports only col major output
  // to multiply row major matrices, use the trick below
  // NOTE strideB set to 0 below!
  ReportCUBLASErrors(cublasGemmStridedBatchedEx(
      cublas, CUBLAS_OP_N, CUBLAS_OP_N, N, M, K, &halfOne, B, CUDA_R_16F, N,
      N * K, A, CUDA_R_16F, K, 0, &halfZero, Out, CUDA_R_16F, N, N * M,
      batchSize, CUDA_R_16F, CUBLAS_GEMM_DEFAULT));
}

template <>
void Conv1Layer<float>::cublasSpecialMatrixMul(const float* A, const float* B,
                                               float* Out, int M, int N, int K,
                                               int batchSize,
                                               cublasHandle_t cublas) {
  float floatOne = 1.0f;
  float floatZero = 0.0f;

  // NOTE strideB set to 0 below!
  if (use_gemm_ex_)
    ReportCUBLASErrors(cublasGemmStridedBatchedEx(
        cublas, CUBLAS_OP_N, CUBLAS_OP_N, N, M, K, &floatOne, B, CUDA_R_32F, N,
        N * K, A, CUDA_R_32F, K, 0, &floatZero, Out, CUDA_R_32F, N, N * M,
        batchSize, CUDA_R_32F, CUBLAS_GEMM_DEFAULT));
  else
    // Much slower on RTX 2060.. why? Maybe a cublas bug :-/
    ReportCUBLASErrors(cublasSgemmStridedBatched(
        cublas, CUBLAS_OP_N, CUBLAS_OP_N, N, M, K, &floatOne, B, N, N * K, A, K,
        0, &floatZero, Out, N, N * M, batchSize));
}

template <typename DataType>
void Conv1Layer<DataType>::Eval(int N, DataType* output, const DataType* input,
                                const DataType* /*input2*/, void* /*scratch*/,
                                size_t /*scratch_size*/,
                                cudnnHandle_t /*cudnn*/, cublasHandle_t cublas,
                                cudaStream_t stream, DataType***) {
  cublasSpecialMatrixMul(weights_, input, output, C, H * W, c_input_, N,
                         cublas);

  if (use_bias_)
    addBias_NCHW(output, output, biases_, N, C, H, W, act_, stream);
  else if (act_ != ACTIVATION_NONE)
    addVectors(output, output, (DataType*)nullptr, N * C * H * W, N * C * H * W,
               0, act_, stream);
}

template <typename DataType>
Conv1Layer<DataType>::~Conv1Layer() {
  ReportCUDAErrors(cudaFree(weights_));
  if (use_bias_) ReportCUDAErrors(cudaFree(biases_));
}

template <typename DataType>
ResidualBlock<DataType>::ResidualBlock(BaseLayer<DataType>* ip, int C, bool se,
                                       int se_k, bool use_gemm_ex, bool first,

                                       bool last, ActivationFunction activation,
                                       int shared_mem_size)
    : BaseLayer<DataType>(C, 8, 8, ip, ip->isNHWC(), use_gemm_ex),
      has_se_(se),
      se_k_(se_k),
      c_input_(C),
      first_block_(first),
      last_block_(last),
      shared_mem_size_(shared_mem_size),
      act_(activation) {
  if (act_ != ACTIVATION_RELU && act_ != ACTIVATION_MISH) {
    throw Exception("Unsupported activation for residual block.");
  }
  // Allocate memory for weights (filter tensor) and biases.
  const size_t weight_size = sizeof(DataType) * C * C * 3 * 3;

  const size_t bias_size = sizeof(DataType) * C;
  ReportCUDAErrors(cudaMalloc(&biases0_, bias_size));
  ReportCUDAErrors(cudaMalloc(&biases1_, bias_size));

  // 6x6 transformed filter size, for 3x3 convolution
  ReportCUDAErrors(cudaMalloc(&transformed_weights0_, weight_size * 4));
  ReportCUDAErrors(cudaMalloc(&transformed_weights1_, weight_size * 4));

  if (has_se_) {
    const size_t num_weights1 = C * se_k_;
    const size_t num_weights2 = num_weights1 * 2;
    const size_t num_biases1 = se_k_;
    const size_t num_biases2 = 2 * C;

    const size_t weight_size1 = sizeof(DataType) * num_weights1;
    const size_t weight_size2 = sizeof(DataType) * num_weights2;
    const size_t biases_size1 = sizeof(DataType) * num_biases1;
    const size_t biases_size2 = sizeof(DataType) * num_biases2;

    ReportCUDAErrors(cudaMalloc(&w1_, weight_size1));
    ReportCUDAErrors(cudaMalloc(&w2_, weight_size2));
    ReportCUDAErrors(cudaMalloc(&b1_, biases_size1));
    ReportCUDAErrors(cudaMalloc(&b2_, biases_size2));
  }
}

template <typename DataType>
void ResidualBlock<DataType>::LoadWeights0(float* pfilter, float* pBias,
                                           void* scratch) {
  const size_t weight_size = sizeof(float) * c_input_ * C * 3 * 3;
  const size_t bias_size = sizeof(float) * C;

  // Store untransformed weights in scratch.
  const DataType* weights = (DataType*)scratch + weight_size;

  // first copy from CPU memory to scratch space in GPU memory
  // and then do the type conversion using a kernel
  assert(scratch);
  ReportCUDAErrors(
      cudaMemcpy(scratch, pfilter, weight_size, cudaMemcpyHostToDevice));
  copyTypeConverted((DataType*)weights, (float*)scratch, C * c_input_ * 3 * 3,
                    0);

  if (pBias) {
    ReportCUDAErrors(
        cudaMemcpy(scratch, pBias, bias_size, cudaMemcpyHostToDevice));
    copyTypeConverted((DataType*)biases0_, (float*)scratch, C, 0);
  }

  // run winograd transform kernel for the filter
  FilterTransform(C, c_input_, transformed_weights0_, weights);
}

template <typename DataType>
void ResidualBlock<DataType>::LoadWeights1(float* pfilter, float* pBias,
                                           void* scratch) {
  const size_t weight_size = sizeof(float) * C * C * 3 * 3;
  const size_t bias_size = sizeof(float) * C;

  // Store untransformed weights in scratch.
  const DataType* weights = (DataType*)scratch + weight_size;

  // first copy from CPU memory to scratch space in GPU memory
  // and then do the type conversion using a kernel
  assert(scratch);
  ReportCUDAErrors(
      cudaMemcpy(scratch, pfilter, weight_size, cudaMemcpyHostToDevice));
  copyTypeConverted((DataType*)weights, (float*)scratch, C * C * 3 * 3, 0);

  if (pBias) {
    ReportCUDAErrors(
        cudaMemcpy(scratch, pBias, bias_size, cudaMemcpyHostToDevice));
    copyTypeConverted((DataType*)biases1_, (float*)scratch, C, 0);
  }

  // run winograd transform kernel for the filter
  FilterTransform(C, C, transformed_weights1_, weights);
}

template <typename DataType>
void ResidualBlock<DataType>::LoadSEWeights(float* w1, float* b1, float* w2,
                                            float* b2, void* scratch) {
  const size_t num_weights1 = C * se_k_;
  const size_t num_weights2 = num_weights1 * 2;
  const size_t num_biases1 = se_k_;
  const size_t num_biases2 = 2 * C;

  // The shader uses transposed weight matrices.
  std::vector<float> temp_transposed(num_weights2);

  CpuTranspose(temp_transposed.data(), w1, se_k_, C);
  ReportCUDAErrors(cudaMemcpy(scratch, temp_transposed.data(),
                              num_weights1 * sizeof(float),
                              cudaMemcpyHostToDevice));
  copyTypeConverted((DataType*)w1_, (float*)scratch, (int)num_weights1, 0);

  CpuTranspose(temp_transposed.data(), w2, 2 * C, se_k_);
  ReportCUDAErrors(cudaMemcpy(scratch, temp_transposed.data(),
                              num_weights2 * sizeof(float),
                              cudaMemcpyHostToDevice));
  copyTypeConverted((DataType*)w2_, (float*)scratch, (int)num_weights2, 0);

  ReportCUDAErrors(cudaMemcpy(scratch, b1, num_biases1 * sizeof(float),
                              cudaMemcpyHostToDevice));
  copyTypeConverted((DataType*)b1_, (float*)scratch, (int)num_biases1, 0);

  ReportCUDAErrors(cudaMemcpy(scratch, b2, num_biases2 * sizeof(float),
                              cudaMemcpyHostToDevice));
  copyTypeConverted((DataType*)b2_, (float*)scratch, (int)num_biases2, 0);
}

template <typename DataType>
void ResidualBlock<DataType>::Eval(int N, DataType* output,
                                   const DataType* input,
                                   const DataType* /*input2*/, void* scratch,
                                   size_t scratch_size, cudnnHandle_t /*cudnn*/,
                                   cublasHandle_t cublas, cudaStream_t stream,
                                   DataType***) {
  // normally:
  // - "output" initially contains the transformed input,
  //    and after this layer, it contains the transformed input for next layer
  // - "input" contains the original/untransformed input
  // special cases:
  //   - for first_block_, input is real input (untransformed)
  //   - for last_block_, output is the final output of this block
  //   (untransformed)

  // Split the scratch space into two parts - use first part for holding
  // transformed input and second part for transformed output.
  DataType* transformed_input;
  DataType* transformed_output;
  if (!scratch) {
    // Caller wants us to sub-allocate all memory we need from "output" tensor.
    transformed_input = output;  // This is true in normal cases too!
    transformed_output = transformed_input + (N * C * 8 * 8 * 36 / 16);
  } else {
    transformed_input = (DataType*)scratch;
    transformed_output =
        transformed_input + scratch_size / (2 * sizeof(DataType));
  }

  if (first_block_) {
    InputTransform<DataType, true>(N, c_input_, transformed_input, input,
                                   stream);
    BaseLayer<DataType>::cublasRowMajorMatrixMul(
        transformed_input, transformed_weights0_, transformed_output, N * 4, C,
        c_input_, 36, cublas);
  } else {
    BaseLayer<DataType>::cublasRowMajorMatrixMul(output, transformed_weights0_,
                                                 transformed_output, N * 4, C,
                                                 c_input_, 36, cublas);
  }

  if (act_ == ACTIVATION_RELU) {
    OutputInputTransform<DataType, false, ACTIVATION_RELU, true, false>(
        N, C, 0, transformed_input, transformed_output, nullptr, biases0_,
        nullptr, nullptr, nullptr, nullptr, stream);
  } else if (act_ == ACTIVATION_MISH) {
    OutputInputTransform<DataType, false, ACTIVATION_MISH, true, false>(
        N, C, 0, transformed_input, transformed_output, nullptr, biases0_,
        nullptr, nullptr, nullptr, nullptr, stream);
  }
  // "transformed_input" tensor now contains transformed input for the next
  // convolution

  BaseLayer<DataType>::cublasRowMajorMatrixMul(
      transformed_input, transformed_weights1_, transformed_output, N * 4, C, C,
      36, cublas);

  const bool fp16 = std::is_same<half, DataType>::value;
  bool allowFusing =
      (C <= kMaxResBlockFusingChannels) ||
      (fp16 && (shared_mem_size_ >= kMaxResBlockFusingSeFp16AmpereSmem) &&
       (C <= kMaxResBlockFusingSeKFp16Ampere));

  if (act_ == ACTIVATION_RELU) {
    if (last_block_) {
      if (has_se_)
        OutputTransform<DataType, true, ACTIVATION_RELU, true, true, true,
                        false>(N, C, se_k_, output, transformed_output, input,
                               biases1_, w1_, b1_, w2_, b2_, stream);
      else
        OutputTransform<DataType, false, ACTIVATION_RELU, true, true, true,
                        false>(N, C, se_k_, output, transformed_output, input,
                               biases1_, w1_, b1_, w2_, b2_, stream);
    } else {
      if (has_se_) {
        if (allowFusing) {
          OutputInputTransform<DataType, true, ACTIVATION_RELU, true, true>(
              N, C, se_k_, output, transformed_output, input, biases1_, w1_,
              b1_, w2_, b2_, stream);
        } else {
          OutputTransform<DataType, true, ACTIVATION_RELU, true, true, true,
                          true>(N, C, se_k_, (DataType*)input,
                                transformed_output, input, biases1_, w1_, b1_,
                                w2_, b2_, stream);
          InputTransform<DataType, true>(N, C, output, (DataType*)input,
                                         stream);
        }
      } else
        OutputInputTransform<DataType, false, ACTIVATION_RELU, true, true>(
            N, C, se_k_, output, transformed_output, input, biases1_, w1_, b1_,
            w2_, b2_, stream);
    }
  } else if (act_ == ACTIVATION_MISH) {
    if (last_block_) {
      if (has_se_)
        OutputTransform<DataType, true, ACTIVATION_MISH, true, true, true,
                        false>(N, C, se_k_, output, transformed_output, input,
                               biases1_, w1_, b1_, w2_, b2_, stream);
      else
        OutputTransform<DataType, false, ACTIVATION_MISH, true, true, true,
                        false>(N, C, se_k_, output, transformed_output, input,
                               biases1_, w1_, b1_, w2_, b2_, stream);
    } else {
      if (has_se_) {
        if (allowFusing) {
          OutputInputTransform<DataType, true, ACTIVATION_MISH, true, true>(
              N, C, se_k_, output, transformed_output, input, biases1_, w1_,
              b1_, w2_, b2_, stream);
        } else {
          OutputTransform<DataType, true, ACTIVATION_MISH, true, true, true,
                          true>(N, C, se_k_, (DataType*)input,
                                transformed_output, input, biases1_, w1_, b1_,
                                w2_, b2_, stream);
          InputTransform<DataType, true>(N, C, output, (DataType*)input,
                                         stream);
        }
      } else
        OutputInputTransform<DataType, false, ACTIVATION_MISH, true, true>(
            N, C, se_k_, output, transformed_output, input, biases1_, w1_, b1_,
            w2_, b2_, stream);
    }
  }
  // "output" tensor now contains transformed input for the next
  // convolution
}

template <typename DataType>
ResidualBlock<DataType>::~ResidualBlock() {
  ReportCUDAErrors(cudaFree(transformed_weights0_));
  ReportCUDAErrors(cudaFree(biases0_));
  ReportCUDAErrors(cudaFree(transformed_weights1_));
  ReportCUDAErrors(cudaFree(biases1_));
  if (has_se_) {
    ReportCUDAErrors(cudaFree(w1_));
    ReportCUDAErrors(cudaFree(w2_));
    ReportCUDAErrors(cudaFree(b1_));
    ReportCUDAErrors(cudaFree(b2_));
  }
}

template <typename DataType>
void allocAndUpload(DataType** gpu_dest, std::vector<float> cpu_src,
                    void* scratch) {
  size_t size = cpu_src.size() * sizeof(DataType);
  if (size == 0) {
    *gpu_dest = nullptr;
    return;
  }
  ReportCUDAErrors(cudaMalloc(gpu_dest, size));
  ReportCUDAErrors(cudaMemcpy(scratch, &cpu_src[0],
                              cpu_src.size() * sizeof(float),
                              cudaMemcpyHostToDevice));
  copyTypeConverted((DataType*)(*gpu_dest), (float*)scratch,
                    (int)cpu_src.size(), 0);
}

template <typename DataType>
AttentionPolicyHead<DataType>::AttentionPolicyHead(
    BaseLayer<DataType>* ip, const MultiHeadWeights::PolicyHead& weights,
    void* scratch, bool attention_body, ActivationFunction act,
    int max_batch_size)
    : BaseLayer<DataType>(64 * 64 + 24 * 8, 1, 1, ip),
      attention_body_(attention_body),
      // Old networks without attention body (e.g. T79) use hardcoded SELU
      // activations.
      act_(attention_body ? act : ACTIVATION_SELU) {
  embedding_op_size_ = weights.ip_pol_b.size();
  wq_op_size_ = weights.ip2_pol_b.size();
  wk_op_size_ = weights.ip3_pol_b.size();

  encoder_heads_ = weights.pol_encoder_head_count;
  policy_d_model_ = wq_op_size_;

  allocAndUpload<DataType>(&ip_pol_w_, weights.ip_pol_w, scratch);
  allocAndUpload<DataType>(&ip_pol_b_, weights.ip_pol_b, scratch);

  allocAndUpload<DataType>(&ip2_pol_w_, weights.ip2_pol_w, scratch);
  allocAndUpload<DataType>(&ip2_pol_b_, weights.ip2_pol_b, scratch);

  allocAndUpload<DataType>(&ip3_pol_w_, weights.ip3_pol_w, scratch);
  allocAndUpload<DataType>(&ip3_pol_b_, weights.ip3_pol_b, scratch);

  // big allocation to hold wq and wk weights one after the other
  {
    size_t elements = weights.ip2_pol_w.size();
    assert(elements == weights.ip3_pol_w.size());

    size_t size = elements * sizeof(DataType) * 2;
    ReportCUDAErrors(cudaMalloc(&wqk_w_, size));
    ReportCUDAErrors(
        cudaMemcpy(wqk_w_, ip2_pol_w_, size / 2, cudaMemcpyDeviceToDevice));
    ReportCUDAErrors(cudaMemcpy(wqk_w_ + elements, ip3_pol_w_, size / 2,
                                cudaMemcpyDeviceToDevice));

    elements = weights.ip2_pol_b.size();
    size = elements * sizeof(DataType) * 2;
    ReportCUDAErrors(cudaMalloc(&wqk_b_, size));
    ReportCUDAErrors(
        cudaMemcpy(wqk_b_, ip2_pol_b_, size / 2, cudaMemcpyDeviceToDevice));
    ReportCUDAErrors(cudaMemcpy(wqk_b_ + elements, ip3_pol_b_, size / 2,
                                cudaMemcpyDeviceToDevice));
  }

  allocAndUpload<DataType>(&ip4_pol_w_, weights.ip4_pol_w, scratch);

  for (const auto& enc : weights.pol_encoder) {
    EncoderBlock<DataType>* pW = new EncoderBlock<DataType>(
        enc, scratch, encoder_heads_, embedding_op_size_,
        1.0f,        // using alpha = 1 for now (TODO: may change?)
        nullptr, 0,  // smolgen weights not implemented in
                     // policy encoder heads yet.
        max_batch_size, ACTIVATION_SWISH, act_,
<<<<<<< HEAD
        1e-6,  // attentionbody nets don't have policy encoders, so using old
               // epsilon for backward compatibility with T78.
        false, false, false, nullptr, 0);
=======
        1e-6);  // attentionbody nets don't have policy encoders, so using old
                // epsilon for backward compatibility with T78.
>>>>>>> 8d5c9cdf
    encoder_weights_.emplace_back(pW);
  }
}

void fillGpuArray(float *arr, float val, int count);

static int8_t* SetQuantizationData(MatMulQuantizationData& data, int8_t* w, int InputCols, int OutputCols, int outBatch, bool cali) {
  size_t matrix_size = InputCols * OutputCols * sizeof(int8_t) * outBatch;
  if (!cali) {
    // Load weights for INT8 inference
    
    // (per-column) scaling factors for the input
    ReportCUDAErrors(cudaMalloc(&data.input_scaling_factors,
                                sizeof(float) * InputCols));
    ReportCUDAErrors(cudaMemcpy(data.input_scaling_factors, w,
                                sizeof(float) * InputCols,
                                cudaMemcpyHostToDevice));

    // go to weights
    w += InputCols * sizeof(float);
    ReportCUDAErrors(cudaMalloc(&data.weights_int8, matrix_size));
    ReportCUDAErrors(
        cudaMemcpy(data.weights_int8, w, matrix_size, cudaMemcpyHostToDevice));

    // go to output scaling factors
    w += matrix_size;
    ReportCUDAErrors(cudaMalloc(&data.output_scaling_factors,
                                sizeof(float) * OutputCols * outBatch));
    ReportCUDAErrors(cudaMemcpy(data.output_scaling_factors, w,
                                sizeof(float) * OutputCols * outBatch,
                                cudaMemcpyHostToDevice));
    // go to output dequantization factors
    w += outBatch * OutputCols * sizeof(float);
    data.output_deq_factors = (float*) w;

    // go to next item
    w += outBatch * sizeof(float);
  } else {
    // Just save the pointers to CPU weights (we will over-write here during calibration)
    data.input_scaling_factors = (float*)w;
    w += InputCols * sizeof(float);
    data.weights_int8 = w;
    w += matrix_size;
    data.output_scaling_factors = (float*)w;
    w += outBatch * OutputCols * sizeof(float);
    data.output_deq_factors = (float*) w;
    w += outBatch * sizeof(float);

    // to keep track of max values in activation matrices
    int InputMatrixSizeForBatch1 = 64 * InputCols * sizeof(float);
    data.input_matrix_max_values = (float*)malloc(InputMatrixSizeForBatch1);
    memset(data.input_matrix_max_values, 0, InputMatrixSizeForBatch1);

    int OutputMatrixSizeForBatch1 = 64 * OutputCols * sizeof(float) * outBatch;
    data.output_matrix_max_values = (float*)malloc(OutputMatrixSizeForBatch1);
    memset(data.output_matrix_max_values, 0, OutputMatrixSizeForBatch1);
  }

  // return pointer to next item
  return w;
}

template <typename DataType>
EncoderBlock<DataType>::EncoderBlock(
    const MultiHeadWeights::EncoderLayer& cpu_weights, void* scratch, int heads,
    int size, float alpha, DataType* smolgen_global_scratch,
    int smolgen_global_size, int max_batch_size, ActivationFunction smolgen_act,
<<<<<<< HEAD
    ActivationFunction ffn_act, float default_eps, bool fused_mha,
    bool int8_calibrate, bool int8_inference, void* int8_weights,
    int blockIndex)
=======
    ActivationFunction ffn_act, float default_eps)
>>>>>>> 8d5c9cdf
    : embedding_op_size_(size),
      encoder_heads_(heads),
      alpha_(alpha),
      use_fused_mha_(fused_mha),
      int8_inf_(int8_inference),
      int8_cali_(int8_calibrate),
      has_smolgen_(cpu_weights.mha.has_smolgen),
      smolgen_activation_(smolgen_act),
      ffn_activation_(ffn_act),
      max_batch_size_(max_batch_size),
      default_eps_(default_eps) {
  mha_q_size_ = cpu_weights.mha.q_b.size();
  mha_k_size_ = cpu_weights.mha.k_b.size();
  mha_v_size_ = cpu_weights.mha.v_b.size();
  mha_dense_size_ = cpu_weights.mha.dense_b.size();
  ffn_dense1_size_ = cpu_weights.ffn.dense1_b.size();
  ffn_dense2_size_ = cpu_weights.ffn.dense2_b.size();

  allocAndUpload<DataType>(&mha_q_w, cpu_weights.mha.q_w, scratch);
  allocAndUpload<DataType>(&mha_q_b, cpu_weights.mha.q_b, scratch);

  allocAndUpload<DataType>(&mha_k_w, cpu_weights.mha.k_w, scratch);
  allocAndUpload<DataType>(&mha_k_b, cpu_weights.mha.k_b, scratch);

  allocAndUpload<DataType>(&mha_v_w, cpu_weights.mha.v_w, scratch);
  allocAndUpload<DataType>(&mha_v_b, cpu_weights.mha.v_b, scratch);

  // big allocation to hold qkv weights one after the other
  {
    size_t elements = cpu_weights.mha.q_w.size();
    size_t size = elements * sizeof(DataType) * 3;
    ReportCUDAErrors(cudaMalloc(&mha_qkv_w, size));
    ReportCUDAErrors(
        cudaMemcpy(mha_qkv_w, mha_q_w, size / 3, cudaMemcpyDeviceToDevice));
    ReportCUDAErrors(cudaMemcpy(mha_qkv_w + elements, mha_k_w, size / 3,
                                cudaMemcpyDeviceToDevice));
    ReportCUDAErrors(cudaMemcpy(mha_qkv_w + elements * 2, mha_v_w, size / 3,
                                cudaMemcpyDeviceToDevice));

    elements = cpu_weights.mha.q_b.size();
    size = elements * sizeof(DataType) * 3;
    ReportCUDAErrors(cudaMalloc(&mha_qkv_b, size));
    ReportCUDAErrors(
        cudaMemcpy(mha_qkv_b, mha_q_b, size / 3, cudaMemcpyDeviceToDevice));
    ReportCUDAErrors(cudaMemcpy(mha_qkv_b + elements, mha_k_b, size / 3,
                                cudaMemcpyDeviceToDevice));
    ReportCUDAErrors(cudaMemcpy(mha_qkv_b + elements * 2, mha_v_b, size / 3,
                                cudaMemcpyDeviceToDevice));
  }

  allocAndUpload<DataType>(&mha_dense_w, cpu_weights.mha.dense_w, scratch);
  allocAndUpload<DataType>(&mha_dense_b, cpu_weights.mha.dense_b, scratch);

  allocAndUpload<DataType>(&ln1_gammas, cpu_weights.ln1_gammas, scratch);
  allocAndUpload<DataType>(&ln1_betas, cpu_weights.ln1_betas, scratch);

  allocAndUpload<DataType>(&ffn_dense1_w, cpu_weights.ffn.dense1_w, scratch);
  allocAndUpload<DataType>(&ffn_dense1_b, cpu_weights.ffn.dense1_b, scratch);

  allocAndUpload<DataType>(&ffn_dense2_w, cpu_weights.ffn.dense2_w, scratch);
  allocAndUpload<DataType>(&ffn_dense2_b, cpu_weights.ffn.dense2_b, scratch);

  allocAndUpload<DataType>(&ln2_gammas, cpu_weights.ln2_gammas, scratch);
  allocAndUpload<DataType>(&ln2_betas, cpu_weights.ln2_betas, scratch);

  // Smolgen weights.
  if (has_smolgen_) {
    smol_compress_size_ = cpu_weights.mha.smolgen.compress.size() / mha_q_size_;
    smol_dense_1_size_ = cpu_weights.mha.smolgen.dense1_b.size();
    smol_dense_2_size_ = cpu_weights.mha.smolgen.dense2_b.size();
    smol_global_size_ = smolgen_global_size;

    allocAndUpload<DataType>(&smol_compress, cpu_weights.mha.smolgen.compress,
                             scratch);
    allocAndUpload<DataType>(&smol_dense1_w, cpu_weights.mha.smolgen.dense1_w,
                             scratch);
    allocAndUpload<DataType>(&smol_dense1_b, cpu_weights.mha.smolgen.dense1_b,
                             scratch);
    allocAndUpload<DataType>(&smol_dense2_w, cpu_weights.mha.smolgen.dense2_w,
                             scratch);
    allocAndUpload<DataType>(&smol_dense2_b, cpu_weights.mha.smolgen.dense2_b,
                             scratch);

    allocAndUpload<DataType>(&smol_ln1_gammas,
                             cpu_weights.mha.smolgen.ln1_gammas, scratch);
    allocAndUpload<DataType>(&smol_ln1_betas, cpu_weights.mha.smolgen.ln1_betas,
                             scratch);
    allocAndUpload<DataType>(&smol_ln2_gammas,
                             cpu_weights.mha.smolgen.ln2_gammas, scratch);
    allocAndUpload<DataType>(&smol_ln2_betas, cpu_weights.mha.smolgen.ln2_betas,
                             scratch);

    // GPU memory already allocated in AttentionBody.
    smol_global = smolgen_global_scratch;
  }
  // int8 stuff
  blockIndex_ = blockIndex;
  if (int8_inference || int8_calibrate) {
    /*
    int per_encoder_size = embedding_op_size_ * sizeof(float) +
                           3 * embedding_op_size_ * mha_q_size_ +
                           3 * sizeof(float) + mha_q_size_ * sizeof(float) +
                           embedding_op_size_ * mha_q_size_ + sizeof(float) +
                           embedding_op_size_ * sizeof(float) +
                           ffn_dense1_size_ * mha_q_size_ + sizeof(float) +
                           ffn_dense1_size_ * sizeof(float) +
                           embedding_op_size_ * ffn_dense1_size_ + sizeof(float);
                           */
    int embedding_op_size = embedding_op_size_;
    int encoder_d_model = mha_q_size_;
    int encoder_dff = ffn_dense1_size_;
    int per_encoder_size = 
          (embedding_op_size * sizeof(float) + 3 * embedding_op_size * encoder_d_model    + 3 * (encoder_d_model + 1)    * sizeof(float) +
           encoder_d_model   * sizeof(float) +     encoder_d_model   * embedding_op_size  +     (embedding_op_size + 1)  * sizeof(float) +
           embedding_op_size * sizeof(float) +     embedding_op_size * encoder_dff        +     (encoder_dff + 1)        * sizeof(float) +
           encoder_dff       * sizeof(float) +     encoder_dff       * embedding_op_size  +     (embedding_op_size + 1)  * sizeof(float));

    auto w = (int8_t*)int8_weights;
    // go to current encoder block
    w += per_encoder_size * blockIndex;
    w = SetQuantizationData(kqv_, w, embedding_op_size_, mha_q_size_, 3, int8_calibrate);
    w = SetQuantizationData(mha_dense_, w, mha_q_size_, embedding_op_size_, 1, int8_calibrate);
    w = SetQuantizationData(ffn1_, w, embedding_op_size_, ffn_dense1_size_, 1, int8_calibrate);
    w = SetQuantizationData(ffn2_, w, ffn_dense1_size_, embedding_op_size_, 1, int8_calibrate);
    // printf("\nSize of weights: %d\n", (w - (int8_t*)int8_weights));

    // print some weights
    /*
    printf("\noutput scale first factor: %f, %f, %f, %f\n",
           *kqv_.output_scaling_factors, *mha_dense_.output_scaling_factors,
           *ffn1_.output_scaling_factors, *ffn2_.output_scaling_factors);
           */
  }
}

template <typename DataType>
static void cublasXgemm(cublasHandle_t handle, cublasOperation_t transa,
                        cublasOperation_t transb, int m, int n, int k,
                        float alpha, const DataType* A, int lda,
                        const DataType* B, int ldb, float beta, DataType* C,
                        int ldc) {
  const bool fp16 = std::is_same<half, DataType>::value;
  if (fp16) {
    unsigned short alpha_h = FP32toFP16(alpha);
    unsigned short beta_h = FP32toFP16(beta);
    ReportCUBLASErrors(cublasHgemm(
        handle, transa, transb, m, n, k, (const half*)&alpha_h, (const half*)A,
        lda, (const half*)B, ldb, (const half*)&beta_h, (half*)C, ldc));
  } else {
    ReportCUBLASErrors(cublasSgemm(handle, transa, transb, m, n, k, &alpha,
                                   (const float*)A, lda, (const float*)B, ldb,
                                   &beta, (float*)C, ldc));
  }
}

template <typename DataType>
static void cublasXGemmStridedBatched(
    cublasHandle_t handle, cublasOperation_t transa, cublasOperation_t transb,
    int m, int n, int k, float alpha, const void* A, int lda,
    long long int strideA, const void* B, int ldb, long long int strideB,
    float beta, void* C, int ldc, long long int strideC, int batchCount) {
  const bool fp16 = std::is_same<half, DataType>::value;
  if (fp16) {
    unsigned short alpha_h = FP32toFP16(alpha);
    unsigned short beta_h = FP32toFP16(beta);
    ReportCUBLASErrors(cublasGemmStridedBatchedEx(
        handle, transa, transb, m, n, k, &alpha_h, A, CUDA_R_16F, lda, strideA,
        B, CUDA_R_16F, ldb, strideB, &beta_h, C, CUDA_R_16F, ldc, strideC,
        batchCount, CUDA_R_16F, CUBLAS_GEMM_DEFAULT));
  } else {
    ReportCUBLASErrors(cublasGemmStridedBatchedEx(
        handle, transa, transb, m, n, k, &alpha, A, CUDA_R_32F, lda, strideA, B,
        CUDA_R_32F, ldb, strideB, &beta, C, CUDA_R_32F, ldc, strideC,
        batchCount, CUDA_R_32F, CUBLAS_GEMM_DEFAULT));
  }
}

template <typename DataType>
static void cublasXGemmBatched(cublasHandle_t handle, cublasOperation_t transa,
                               cublasOperation_t transb, int m, int n, int k,
                               float alpha, DataType** A, int lda, DataType** B,
                               int ldb, float beta, DataType** C, int ldc,
                               int batchCount) {
  const bool fp16 = std::is_same<half, DataType>::value;
  if (fp16) {
    unsigned short alpha_h = FP32toFP16(alpha);
    unsigned short beta_h = FP32toFP16(beta);
    ReportCUBLASErrors(cublasHgemmBatched(
        handle, transa, transb, m, n, k, (const half*)&alpha_h, (half**)A, lda,
        (half**)B, ldb, (const half*)&beta_h, (half**)C, ldc, batchCount));
  } else {
    ReportCUBLASErrors(cublasSgemmBatched(
        handle, transa, transb, m, n, k, &alpha, (float**)A, lda, (float**)B,
        ldb, &beta, (float**)C, ldc, batchCount));
  }
}

template <typename DataType>
void calibrateGemmForInt8(int8_t* weights_int8, float* input_scaling_factors,
                          float* output_scaling_factors,
                          float* output_deq_factors, float* maxValuesA,
                          float* maxValuesOut, const DataType* A, const DataType* B, int M, int N,
                          int K, int batchSize, int M_Batch);

void cutlassMatrixMulBTransposed(const int8_t* A, const int8_t* B, int8_t* Out,
                                 int M, int N, int K, int batchSize,
                                 int AStride, int BStride, int OutStride,
                                 float alphaf, float betaf);

void cutlassMatrixMulBTransposed(const int8_t* A, const int8_t* B,
                                 const float* scaleVector, int8_t* Out, int M,
                                 int N, int K, int batchSize, int AStride,
                                 int BStride, int OutStride, int VecStride,
                                 float alphaf, float betaf);

void quantizeActivationMatrix(int8_t* output, const half* input, int height,
                              int width, const float* scale,
                              cudaStream_t stream);

void deQuantizeOutputMatrixBiasAdd(half* output, const int8_t* input,
                                   int height, int width, int batchSize,
                                   float* scale, float *deq, const half* bias,
                                   cudaStream_t stream, ActivationFunction act = ACTIVATION_NONE);

// input/output tensor is in_out_tensor, others are used as scratch.
template <typename DataType>
void EncoderBlock<DataType>::Eval(int N, DataType* in_out_tensor,
                                  DataType* scratch, DataType* buffer1,
                                  DataType* buffer2, cublasHandle_t cublas,
                                  cudaStream_t stream,
                                  DataType*** offset_pointers) const {
  const int d_model = mha_q_size_;
  const int depth = d_model / encoder_heads_;

  // Calculate smolgen weights. Do this first so we can make use of
  // scratch, buffer1 and buffer2.
  if (has_smolgen_) {
    {
      // Compress.
      // input shape: N, 64, d_model
      // output shape: N, 64, hidden_channels
      const int num_inputs = d_model;
      const int num_outputs = smol_compress_size_;
      const int batch = N * 64;
      cublasXgemm<DataType>(
          cublas, CUBLAS_OP_T, CUBLAS_OP_N, num_outputs, batch, num_inputs,
          1.0f, (const DataType*)smol_compress, num_inputs, in_out_tensor,
          num_inputs, 0.0f, scratch, num_outputs);
    }

    {
      // Hidden 1 dense.
      // input shape: N, 64 * hidden_channels
      // output shape: N, hidden_sz
      const int num_inputs = 64 * smol_compress_size_;
      const int num_outputs = smol_dense_1_size_;
      const int batch = N;
      cublasXgemm<DataType>(cublas, CUBLAS_OP_T, CUBLAS_OP_N, num_outputs,
                            batch, num_inputs, 1.0f,
                            (const DataType*)smol_dense1_w, num_inputs, scratch,
                            num_inputs, 0.0f, buffer1, num_outputs);

      LayerNorm<DataType>(batch, num_outputs, scratch, buffer1, smol_dense1_b,
                          (DataType*)nullptr, smol_ln1_gammas, smol_ln1_betas,
                          1e-3, 1.0, smolgen_activation_, stream);
    }

    {
      // Hidden 2 dense (gen_from)
      // input shape: N, hidden_sz
      // output shape: N, heads * gen_sz
      const int num_inputs = smol_dense_1_size_;
      const int num_outputs = smol_dense_2_size_;
      const int batch = N;
      cublasXgemm<DataType>(cublas, CUBLAS_OP_T, CUBLAS_OP_N, num_outputs,
                            batch, num_inputs, 1.0f,
                            (const DataType*)smol_dense2_w, num_inputs, scratch,
                            num_inputs, 0.0f, buffer1, num_outputs);

      LayerNorm<DataType>(batch, num_outputs, scratch, buffer1, smol_dense2_b,
                          (DataType*)nullptr, smol_ln2_gammas, smol_ln2_betas,
                          1e-3, 1.0, smolgen_activation_, stream);
    }

    {
      // Final smolgen weights generation.
      /*
        gen_from = tf.reshape(gen_from, [-1, heads, gen_sz])
        out = self.smol_weight_gen_dense(gen_from)
      */
      const int num_inputs =
          smol_dense_2_size_ / encoder_heads_; /* num_inputs == gen_sz == 256 */
      const int num_outputs = smol_global_size_; /* hwhw: 64 * 64 */
      const int batch = N * encoder_heads_;
      cublasXgemm<DataType>(cublas, CUBLAS_OP_T, CUBLAS_OP_N, num_outputs,
                            batch, num_inputs, 1.0f,
                            (const DataType*)smol_global, num_inputs, scratch,
                            num_inputs, 0.0f, buffer2, num_outputs);
    }
  }

  DataType* mha_q;
  DataType* mha_k;
  DataType* mha_v;

  //dumpTensor(in_out_tensor, embedding_op_size_ * 64 * N, "input to mha_kqv gemm", true);
  //dumpTensor(mha_qkv_w, embedding_op_size_ * d_model * 3, "weights to mha_kqv gemm",
  //           true);
  //exit(0);

  {
    const int num_inputs = embedding_op_size_;
    const int num_outputs = d_model;
    const int batch = N * 64;
    const int max_batch = max_batch_size_ * 64;
    const int batch_to_use = use_fused_mha_ ? batch : max_batch; // The array of GPU pointers assume max batch

    mha_q = scratch;
    mha_k = mha_q + num_outputs * batch_to_use;
    mha_v = mha_k + num_outputs * batch_to_use;

    if (int8_cali_) {
      calibrateGemmForInt8(kqv_.weights_int8, kqv_.input_scaling_factors,
          kqv_.output_scaling_factors, kqv_.output_deq_factors,
                           kqv_.input_matrix_max_values,
                           kqv_.output_matrix_max_values, in_out_tensor,
          mha_qkv_w, 64, d_model, embedding_op_size_, 3, N);
    }

    if (true && int8_inf_) {
      // printf("\nAttempting int8_inf\n");
      // 1. quantize the inputs (in_out_tensor -> scratch)
      // TODO: Fuse this step with layer-norm of previous block
      quantizeActivationMatrix((int8_t*)scratch, (const half*)in_out_tensor, batch,
                               embedding_op_size_, kqv_.input_scaling_factors,
                               stream);

      // 2. perform int8 GEMM (scratch -> buffer1)
      /*
      cutlassMatrixMulBTransposed(
          (const int8_t*)scratch, kqv_.weights_int8, (int8_t*)buffer1, batch,
          num_outputs, num_inputs, 3, 0, num_inputs * num_outputs,
          num_outputs * batch_to_use, 1.0 / 127.0, 0.0f);
        */  
      // per-layer output scaling
      
      cutlassMatrixMulBTransposed(
          (const int8_t*)scratch, kqv_.weights_int8,
          kqv_.output_scaling_factors, (int8_t*)buffer1, batch,
          num_outputs, num_inputs, 3, 0, num_inputs * num_outputs,
          num_outputs * batch_to_use, num_outputs, 1.0f, 0.0f);
          
      ReportCUDAErrors(cudaGetLastError());
      /*
      dumpTensor<int8_t>((const int8_t*)scratch, 768, "quantized input matrix",
                         false, false);

      dumpTensor<int8_t>(kqv_.weights_int8, 768,
                        "weights - during run", false, false);

      dumpTensor<int8_t>((const int8_t*)buffer1, 768,
                         "some quantized output values", false, false);

      dumpTensor<float>(kqv_.output_scaling_factors, 768,
                        "output_scaling_factors - during run",
                        false, false);
                        */
      // 3. de-quantize outputs - fused with bias add (buffer1 -> scratch)
      // TODO: fuse the entire thing with the above GEMM.
      deQuantizeOutputMatrixBiasAdd((half*)scratch, (const int8_t*)buffer1, batch, num_outputs, 3,
          kqv_.output_scaling_factors,
          kqv_.output_deq_factors, (const half*) mha_qkv_b, stream);

      /*
      dumpTensor<half>((const half*)scratch, 768,
                         "dequantized output values after bias add", false, false);
      exit(0);
      */
   } else {
     cublasXGemmStridedBatched<DataType>(
         cublas, CUBLAS_OP_T, CUBLAS_OP_N, num_outputs, batch, num_inputs, 1.0f,
         mha_qkv_w, num_inputs, num_inputs * num_outputs, in_out_tensor,
         num_inputs, 0, 0.0f, mha_q, num_outputs, num_outputs * batch_to_use,
         3);
#if 0        
      cutlassMatrixMulBTransposed((const half*)in_out_tensor, (const half*)mha_qkv_w,
                                  (half*)mha_q, batch_to_use, num_outputs,
                                  num_inputs, 3, 0, num_inputs * num_outputs,
                                  num_outputs * batch_to_use, true);
                                  
      addBiasBatched<DataType>(mha_q, mha_q, mha_qkv_b, 3, batch, num_outputs,
                               batch_to_use, NONE, stream);

      dumpTensor<DataType>((const DataType*)mha_q,
                           /*num_outputs * batch_to_use*/ 768,
                           "ref output values after bias add", false, false);
      exit(0);
#endif
   }
  }

  // Apply split_heads() to q, k and v
  // which basically transposes (batch_size, 64, num_heads, depth)
  // to (batch_size, num_heads, 64, depth)
  // Do we really need to transpose here?
  // (Maybe not, we can play with strides of the gemm and do independent gemms
  // for each encoder head)

  // Apply scaled dot product attention:
  /*
      matmul_qk = tf.matmul(q, k, transpose_b=True)
      dk = tf.cast(tf.shape(k)[-1], self.model_dtype)
      scaled_attention_logits = matmul_qk / tf.math.sqrt(dk)
      attention_weights = tf.nn.softmax(scaled_attention_logits, axis=-1)
      output = tf.matmul(attention_weights, v)
  */

  // shape(k)[-1] = depth
  float factor = 1.0f / sqrt((float)depth);

#ifdef USE_CUTLASS
  if (use_fused_mha_) {
    // TODO: check if we need skip in a different tensor than same tensor as output!
    bool success =
        fusedMHA(buffer2, mha_q, mha_k, mha_v,
                 has_smolgen_ ? buffer2 : nullptr, N,
                 encoder_heads_, depth, stream);

    ReportCUDAErrors(cudaGetLastError());
    if (!success) throw Exception("Some error running fused MHA");
  } else
#endif
  // matmul_qk = tf.matmul(q, k, transpose_b=True)
  {
    if (*offset_pointers == nullptr) {
      std::vector<DataType*> offsets(encoder_heads_ * max_batch_size_ * 5);
      for (int i = 0; i < encoder_heads_ * max_batch_size_; i++) {
        int h = i % encoder_heads_;
        int n = i / encoder_heads_;
        offsets[i] = mha_k + h * depth + 64 * d_model * n;
        offsets[i + encoder_heads_ * max_batch_size_] =
            mha_q + h * depth + 64 * d_model * n;
        offsets[i + 2 * encoder_heads_ * max_batch_size_] =
            buffer1 + i * 64 * 64;
        offsets[i + 3 * encoder_heads_ * max_batch_size_] =
            mha_v + h * depth + 64 * d_model * n;
        offsets[i + 4 * encoder_heads_ * max_batch_size_] =
            buffer2 + h * depth + 64 * d_model * n;
      }
      ReportCUDAErrors(
          cudaMalloc((void**)offset_pointers,
                     encoder_heads_ * max_batch_size_ * 5 * sizeof(DataType*)));
      ReportCUDAErrors(
          cudaMemcpy(*offset_pointers, offsets.data(),
                     encoder_heads_ * max_batch_size_ * 5 * sizeof(DataType*),
                     cudaMemcpyHostToDevice));
    }

    cublasXGemmBatched<DataType>(
        cublas, CUBLAS_OP_T, CUBLAS_OP_N, 64 /*M*/, 64 /*N*/,
        depth /*K*/,  // A/B, and M/N are swapped for row-major to col-major
                      // transform
        factor,       // to handle "/ tf.math.sqrt(dk)"
        *offset_pointers,  // mha_k + offset /*A*/,
        d_model /*LDA*/,   // (d_model = depth * encoder_heads_) to skip over
                           // other "depth" slices / heads
        // 64 * d_model,     /*strideA*/
        *offset_pointers +
            encoder_heads_ * max_batch_size_,  // mha_q + offset /*B*/,
        d_model /*LDB*/,  // to skip over other other "depth" slices / heads
        // 64 * d_model,     /*strideB*/
        0.0f,
        *offset_pointers + encoder_heads_ * max_batch_size_ *
                               2,  // buffer1 + outOffset /*C*/,  // output
                                   // (matmul_qk) goes to buffer1
        64 /*LDC*/,
        // 64 * 64 /*strideC*/,
        N * encoder_heads_);

    // attention_weights = tf.nn.softmax(scaled_attention_logits, axis = -1)
    // attention_weights -> buffer1
    if (has_smolgen_) {
      // Add smolgen weights to the scaled matmul_qk attention logits before
      // softmax.
      Softmax(encoder_heads_ * N * 64, 64, buffer1, buffer1, buffer2, stream);
    } else {
      Softmax(encoder_heads_ * N * 64, 64, buffer1, buffer1,
              (const DataType*)nullptr, stream);
    }

    cublasXGemmBatched<DataType>(
        cublas, CUBLAS_OP_N, CUBLAS_OP_N, depth /*M*/, 64 /*N*/, 64 /*K*/, 1.0f,
        *offset_pointers + encoder_heads_ * max_batch_size_ *
                               3,  // mha_v + offset /*A*/,  // "v" matrix
        d_model /*LDA*/,           // to skip over other "depth" slices / heads
        // 64 * d_model,          /*strideA*/
        *offset_pointers + encoder_heads_ * max_batch_size_ *
                               2,  // buffer1 + weightsOffset /*B*/,
        64 /*LDB*/,                // 64 * 64, /*strideB*/
        0.0f,
        *offset_pointers +
            encoder_heads_ * max_batch_size_ *
                4,  // buffer2 + offset /*C*/,  // output goes to buffer2
        d_model /*LDC*/,
        // 64 * d_model /*strideC*/,
        N * encoder_heads_);
  }

  // #final dense layer (mha_dense), buffer2 -> buffer1
  {
    if (int8_cali_) {
      calibrateGemmForInt8(
          mha_dense_.weights_int8, mha_dense_.input_scaling_factors,
          mha_dense_.output_scaling_factors, mha_dense_.output_deq_factors,
          mha_dense_.input_matrix_max_values,
          mha_dense_.output_matrix_max_values,
          buffer2, mha_dense_w, 64, embedding_op_size_, d_model, 1, N);
    }

    const int num_inputs = d_model;
    const int num_outputs = embedding_op_size_;
    const int batch = N * 64;

    if (true && int8_inf_) {
      // 1. quantize the inputs (buffer2 -> scratch)
      // TODO: Fuse this step with the previous fused MHA
      quantizeActivationMatrix((int8_t*)scratch, (const half*)buffer2, batch,
                               num_inputs, mha_dense_.input_scaling_factors,
                               stream);

      // 2. perform int8 GEMM (scratch -> buffer2)
      /*
      cutlassMatrixMulBTransposed(
          (const int8_t*)scratch, mha_dense_.weights_int8, (int8_t*)buffer2, batch,
          num_outputs, num_inputs, 1, 0, 0, 0, 1.0 / 127.0, 0.0f);
          */
      
      cutlassMatrixMulBTransposed(
          (const int8_t*)scratch, mha_dense_.weights_int8,
          mha_dense_.output_scaling_factors, (int8_t*)buffer2,
          batch, num_outputs, num_inputs, 1, 0, 0, 0, 0, 1.0f, 0.0f);
          

      ReportCUDAErrors(cudaGetLastError());

      // 3. de-quantize outputs (buffer2 -> buffer1)
      // TODO: Fuse this with LN1 (should be easy!)
      deQuantizeOutputMatrixBiasAdd(
          (half*)buffer1, (const int8_t*)buffer2, batch, num_outputs, 1,
          mha_dense_.output_scaling_factors, mha_dense_.output_deq_factors,
          nullptr, stream);
    } else {
      cublasXgemm(cublas, CUBLAS_OP_T, CUBLAS_OP_N, num_outputs, batch,
                  num_inputs, 1.0f, mha_dense_w, num_inputs, buffer2,
                  num_inputs, 0.0f, buffer1, num_outputs);
      /*
           cutlassMatrixMulBTransposed(
          (const half*)buffer2, (const half*)mha_dense_w, (half*)buffer1,
          batch, num_outputs, num_inputs, 1, 0, 0, 0, true);
          */
    }
  }

  // LN1: skip connection and layer normalization (also bias add of prev gemm)
  // buffer1/in_out_tensor -> scratch
  LayerNorm<DataType>(N * 64, embedding_op_size_, scratch, buffer1, mha_dense_b,
                      in_out_tensor, ln1_gammas, ln1_betas, default_eps_,
                      alpha_, ACTIVATION_NONE, stream);

  // #FFN dense 1, scratch -> in_out_tensor
  const int encoder_dff = ffn_dense1_size_;
  {
    if (int8_cali_) {
      calibrateGemmForInt8(
          ffn1_.weights_int8, ffn1_.input_scaling_factors,
          ffn1_.output_scaling_factors, ffn1_.output_deq_factors,
          ffn1_.input_matrix_max_values, ffn1_.output_matrix_max_values, scratch,
          ffn_dense1_w, 64,
          encoder_dff, embedding_op_size_, 1, N);
    }

    const int num_inputs = embedding_op_size_;
    const int num_outputs = ffn_dense1_size_;  // encoder_dff
    const int batch = N * 64;

    if (true && int8_inf_) {                                  
      // 1. quantize the inputs (scratch -> in_out_tensor)
      // TODO: Fuse this step with LN1 (should be easy)
      quantizeActivationMatrix((int8_t*)in_out_tensor, (const half*)scratch, batch,
                               num_inputs, ffn1_.input_scaling_factors, stream);

      // 2. perform int8 GEMM (in_out_tensor -> buffer1)
      /*
      cutlassMatrixMulBTransposed((const int8_t*)in_out_tensor, ffn1_.weights_int8,
                                  (int8_t*)buffer1, batch, num_outputs,
                                  num_inputs, 1, 0, 0, 0, 1.0 / 127.0, 0.0f);
                                  */
      cutlassMatrixMulBTransposed((const int8_t*)in_out_tensor, ffn1_.weights_int8,
                                  ffn1_.output_scaling_factors,
                                  (int8_t*)buffer1, batch, num_outputs,
                                  num_inputs, 1, 0, 0, 0, 0, 1.0f, 0.0f);

      ReportCUDAErrors(cudaGetLastError());
      /*
      dumpTensor<float>(ffn1_.input_scaling_factors, 768,
                        "input_scaling_factors - during run", false, false);

      dumpTensor<int8_t>((const int8_t*)in_out_tensor, 768, "quantized input matrix",
                         false, false);

      dumpTensor<int8_t>(ffn1_.weights_int8, 768,
                        "weights - during run", false, false);

      dumpTensor<int8_t>((const int8_t*)buffer1, 768,
                         "some quantized output values", false, false);

      dumpTensor<float>(ffn1_.output_scaling_factors, 768,
                        "output_scaling_factors - during run",
                        false, false);
                        */
      // 3. de-quantize outputs - fused with bias add (buffer1 -> in_out_tensor)
      // TODO: Fuse this with the above GEMM
      deQuantizeOutputMatrixBiasAdd(
          (half*)in_out_tensor, (const int8_t*)buffer1, batch, num_outputs, 1,
          ffn1_.output_scaling_factors, ffn1_.output_deq_factors,
          (const half*)ffn_dense1_b, stream, ffn_activation_);

      // Ankan - test!
      //dumpTensor<DataType>((const DataType*)in_out_tensor, 768,
      //                     "runtime output values after bias and RELU2", false, false);
      //exit(0);

    } else {
      cublasXgemm(cublas, CUBLAS_OP_T, CUBLAS_OP_N, num_outputs, batch,
                  num_inputs, 1.0f, (const DataType*)ffn_dense1_w, num_inputs,
                  scratch, num_inputs, 0.0f, in_out_tensor, num_outputs);
      /*
      cutlassMatrixMulBTransposed(
          (const half*)scratch, (const half*)ffn_dense1_w, (half*)in_out_tensor,
          batch, num_outputs, num_inputs, 1, 0, 0, 0, true);
          */
      addBiasBatched(in_out_tensor, in_out_tensor, ffn_dense1_b, 1, batch,
                     num_outputs, ffn_activation_, stream);

      // Ankan - test!
      //dumpTensor<DataType>((const DataType*)in_out_tensor, 768,
      //                     "Ref output values after bias and RELU2", false,
      //                     false);
      //exit(0);
    }
  }

  // #FFN dense 2, in_out_tensor -> buffer1
  {
    if (int8_cali_) {
      calibrateGemmForInt8(
          ffn2_.weights_int8, ffn2_.input_scaling_factors,
          ffn2_.output_scaling_factors, ffn2_.output_deq_factors,
          ffn2_.input_matrix_max_values, ffn2_.output_matrix_max_values, in_out_tensor,
          ffn_dense2_w, 64, embedding_op_size_, encoder_dff, 1, N);
    }

    const int num_inputs = ffn_dense1_size_;  // encoder_dff
    const int num_outputs = embedding_op_size_;
    const int batch = N * 64;
    if (true && int8_inf_) {
      // 1. quantize the inputs (in_out_tensor -> buffer1)
      // TODO: Fuse this step with above bias add at least (or ideally with the
      // above GEMM)
      quantizeActivationMatrix((int8_t*)buffer1, (const half*)in_out_tensor, batch,
                               num_inputs, ffn2_.input_scaling_factors, stream);
      /*
      dumpTensor<float>((const float*)ffn2_.input_scaling_factors, 768,
                        "input scaling factors during run",
                         false, false);

      dumpTensor<int8_t>((const int8_t*)buffer1, 768, "quantized input matrix",
                         false, false);

      dumpTensor<int8_t>(ffn2_.weights_int8, 768, "weights - during run", false,
                         false);
                         */
      // 2. perform int8 GEMM (buffer1 -> in_out_tensor)
      /*
      cutlassMatrixMulBTransposed((const int8_t*)buffer1, ffn2_.weights_int8,
                                  (int8_t*)in_out_tensor, batch, num_outputs,
                                  num_inputs, 1, 0, 0, 0, 1.0 / 127.0, 0.0f);
                                  */
      
      cutlassMatrixMulBTransposed((const int8_t*)buffer1, ffn2_.weights_int8, ffn2_.output_scaling_factors,
                                  (int8_t*)in_out_tensor, batch, num_outputs,
                                  num_inputs, 1, 0, 0, 0, 0, 1.0f, 0.0f);
                                  
      ReportCUDAErrors(cudaGetLastError());
      /*
      dumpTensor<int8_t>((const int8_t*)in_out_tensor, 768,
                         "some quantized output values", false, false);

      dumpTensor<float>(ffn1_.output_scaling_factors, 768,
                        "output_scaling_factors - during run", false, false);
                        */
      // 3. de-quantize outputs (in_out_tensor -> buffer1)
      // TODO: Fuse this with LN2 (should be easy)
      deQuantizeOutputMatrixBiasAdd(
          (half*)buffer1, (const int8_t*)in_out_tensor, batch, num_outputs, 1,
                                    ffn2_.output_scaling_factors,
                                    ffn2_.output_deq_factors, nullptr, stream);
      /*
      dumpTensor<half>((const half*)buffer1, 768, "dequantized output values",
                       false, false);
      exit(0);*/
    } else {
      cublasXgemm(cublas, CUBLAS_OP_T, CUBLAS_OP_N, num_outputs, batch,
                num_inputs, 1.0f, (const DataType*)ffn_dense2_w, num_inputs,
                in_out_tensor, num_inputs, 0.0f, buffer1, num_outputs);
      /*
      cutlassMatrixMulBTransposed(
          (const half*)in_out_tensor, (const half*)ffn_dense2_w, (half*)buffer1,
          batch, num_outputs, num_inputs, 1, 0, 0, 0, true);
          */
      /*
      dumpTensor<half>((const half*)buffer1, 768, "dequantized output values - ref",
                       false, false);

      exit(0);
                       */
    }
  }

  // LN2: skip connection and layer normilization (also bias add of prev gemm)
  // buffer1/scratch -> in_out_tensor
  LayerNorm<DataType>(N * 64, embedding_op_size_, in_out_tensor, buffer1,
                      ffn_dense2_b, scratch, ln2_gammas, ln2_betas,
                      default_eps_, alpha_, ACTIVATION_NONE, stream);
}

template <typename DataType>
void AttentionPolicyHead<DataType>::Eval(
    int N, DataType* output, const DataType* input, const DataType* input2,
    void* scratch, size_t scratch_size, cudnnHandle_t /*cudnn*/,
    cublasHandle_t cublas, cudaStream_t stream, DataType*** offset_pointers) {
  DataType* input2_tensor = (DataType*)input2;
  DataType* buffer1 = output + scratch_size / (2 * sizeof(DataType));
  DataType* buffer2 = input2_tensor + scratch_size / (2 * sizeof(DataType));

  int inputC = this->input_->GetC();
  if (!attention_body_)
    convertNCHWtoNHWC((DataType*)scratch, input, N, inputC, N, inputC, 8, 8);

  // 1. Policy embedding (fully connected layer)
  // Input data in NHWC layout N*(64)*C, output is N*(64)*embedding_op_size_
  DataType* pol_embedding = input2_tensor;
  {
    const int num_outputs = embedding_op_size_;
    const int num_inputs = inputC;
    const int batch = N * 64;
    cublasXgemm<DataType>(cublas, CUBLAS_OP_T, CUBLAS_OP_N, num_outputs, batch,
                          num_inputs, 1.0f, (const DataType*)ip_pol_w_,
                          num_inputs,
                          attention_body_ ? input : (DataType*)scratch,
                          num_inputs, 0.0f, pol_embedding, num_outputs);
    addBiasBatched(pol_embedding, pol_embedding, ip_pol_b_, 1, batch,
                   num_outputs, act_, stream);
  }

  // 2. Encoder layers
  for (const auto pEnc : encoder_weights_) {
    pEnc->Eval(N, input2_tensor, (DataType*)scratch, buffer1, buffer2, cublas,
               stream, offset_pointers);
  }  // End of encoder blocks

  DataType* wq;
  DataType* wk;
  {
    const int num_inputs = embedding_op_size_;
    const int num_outputs = policy_d_model_;
    const int batch = N * 64;
    wq = (DataType*)scratch;
    wk = wq + num_outputs * batch;

    cublasXGemmStridedBatched<DataType>(
        cublas, CUBLAS_OP_T, CUBLAS_OP_N, num_outputs, batch, num_inputs, 1.0f,
        wqk_w_, num_inputs, num_inputs * num_outputs, input2_tensor, num_inputs,
        0, 0.0f, wq, num_outputs, num_outputs * batch, 2);

    addBiasBatched<DataType>(wq, wq, wqk_b_, 2, batch, num_outputs,
                             ACTIVATION_NONE, stream);
  }

  // dk = tf.math.sqrt(tf.cast(tf.shape(keys)[-1], self.model_dtype))
  // policy matmul_qk = tf.matmul(queries, keys, transpose_b=True)
  // policy_attn_logits = matmul_qk / dk
  {
    // shape(keys)[-1] = policy_d_model_
    float factor = 1.0f / sqrt((float)policy_d_model_);

    // A/B, and M/N are swapped for row-major to col-major transform
    // leave 8*24 after each batch to interleave promotion_logits (computed
    // later below)
    cublasXGemmStridedBatched<DataType>(
        cublas, CUBLAS_OP_T, CUBLAS_OP_N, 64 /*M*/, 64 /*N*/,
        policy_d_model_ /*K*/,
        factor,  // to handle "/ tf.math.sqrt(dk)"
        wk /*A*/, policy_d_model_ /*LDA*/, 64 * policy_d_model_, /*strideA*/
        wq /*B*/, policy_d_model_ /*LDB*/, 64 * policy_d_model_, /*strideB*/
        0.0f, output /*C*/,  // output (policy_attn_logits)
        64 /*LDC*/, 64 * 64 + 8 * 24 /*strideC*/, N);
  }

  // Compute promotion_logits in a single kernel (and put the result just after
  // policy_attn_logits interleaved to get concat for free)
  DataType* promotion_logits = output + 64 * 64;

  ComputePromotionLogits<DataType>(N, policy_d_model_, promotion_logits, wk,
                                   ip4_pol_w_, output, stream);
}

template <typename DataType>
AttentionPolicyHead<DataType>::~AttentionPolicyHead() {
  ReportCUDAErrors(cudaFree(ip_pol_w_));
  ReportCUDAErrors(cudaFree(ip_pol_b_));
  ReportCUDAErrors(cudaFree(ip2_pol_w_));
  ReportCUDAErrors(cudaFree(ip2_pol_b_));
  ReportCUDAErrors(cudaFree(ip3_pol_w_));
  ReportCUDAErrors(cudaFree(ip3_pol_b_));
  ReportCUDAErrors(cudaFree(ip4_pol_w_));
  ReportCUDAErrors(cudaFree(wqk_w_));
  ReportCUDAErrors(cudaFree(wqk_b_));
  for (const auto pEnc : encoder_weights_) delete pEnc;
}

template <typename DataType>
EncoderBlock<DataType>::~EncoderBlock() {
  ReportCUDAErrors(cudaFree(mha_q_w));
  ReportCUDAErrors(cudaFree(mha_q_b));
  ReportCUDAErrors(cudaFree(mha_k_w));
  ReportCUDAErrors(cudaFree(mha_k_b));
  ReportCUDAErrors(cudaFree(mha_v_w));
  ReportCUDAErrors(cudaFree(mha_v_b));
  ReportCUDAErrors(cudaFree(mha_qkv_w));
  ReportCUDAErrors(cudaFree(mha_qkv_b));
  ReportCUDAErrors(cudaFree(mha_dense_w));
  ReportCUDAErrors(cudaFree(mha_dense_b));
  ReportCUDAErrors(cudaFree(ln1_gammas));
  ReportCUDAErrors(cudaFree(ln1_betas));
  ReportCUDAErrors(cudaFree(ffn_dense1_w));
  ReportCUDAErrors(cudaFree(ffn_dense1_b));
  ReportCUDAErrors(cudaFree(ffn_dense2_w));
  ReportCUDAErrors(cudaFree(ffn_dense2_b));
  ReportCUDAErrors(cudaFree(ln2_gammas));
  ReportCUDAErrors(cudaFree(ln2_betas));
  if (has_smolgen_) {
    ReportCUDAErrors(cudaFree(smol_compress));
    ReportCUDAErrors(cudaFree(smol_dense1_w));
    ReportCUDAErrors(cudaFree(smol_dense1_b));
    ReportCUDAErrors(cudaFree(smol_dense2_w));
    ReportCUDAErrors(cudaFree(smol_dense2_b));
    ReportCUDAErrors(cudaFree(smol_ln1_gammas));
    ReportCUDAErrors(cudaFree(smol_ln1_betas));
    ReportCUDAErrors(cudaFree(smol_ln2_gammas));
    ReportCUDAErrors(cudaFree(smol_ln2_betas));
  }
  if (int8_inf_) {
    ReportCUDAErrors(cudaFree(kqv_.weights_int8));
    ReportCUDAErrors(cudaFree(kqv_.input_scaling_factors));
    ReportCUDAErrors(cudaFree(kqv_.output_scaling_factors));
    ReportCUDAErrors(cudaFree(mha_dense_.weights_int8));
    ReportCUDAErrors(cudaFree(mha_dense_.input_scaling_factors));
    ReportCUDAErrors(cudaFree(mha_dense_.output_scaling_factors));
    ReportCUDAErrors(cudaFree(ffn1_.weights_int8));
    ReportCUDAErrors(cudaFree(ffn1_.input_scaling_factors));
    ReportCUDAErrors(cudaFree(ffn1_.output_scaling_factors));
    ReportCUDAErrors(cudaFree(ffn2_.weights_int8));
    ReportCUDAErrors(cudaFree(ffn2_.input_scaling_factors));
    ReportCUDAErrors(cudaFree(ffn2_.output_scaling_factors));
  } else if (int8_cali_) {
    free(kqv_.input_matrix_max_values);
    free(kqv_.output_matrix_max_values);
    free(mha_dense_.input_matrix_max_values);
    free(mha_dense_.output_matrix_max_values);
    free(ffn1_.input_matrix_max_values);
    free(ffn1_.output_matrix_max_values);
    free(ffn2_.input_matrix_max_values);
    free(ffn2_.output_matrix_max_values);
  }
}


template <typename DataType>
EmbeddingLayer<DataType>::EmbeddingLayer(BaseLayer<DataType>* ip,
                                         const std::vector<float>& weights,
                                         const std::vector<float>& biases,
                                         void* scratch, ActivationFunction act)
    : BaseLayer<DataType>(biases.size(), 8, 8, ip), act_(act) {
  allocAndUpload<DataType>(&weights_, weights, scratch);
  allocAndUpload<DataType>(&biases_, biases, scratch);
}

template <typename DataType>
EmbeddingLayer<DataType>::~EmbeddingLayer() {
  ReportCUDAErrors(cudaFree(weights_));
  ReportCUDAErrors(cudaFree(biases_));
}

template <typename DataType>
void EmbeddingLayer<DataType>::Eval(
    int N, DataType* output, const DataType* input, const DataType* /*input2*/,
    void* /*scratch*/, size_t /*scratch_size*/, cudnnHandle_t /*cudnn*/,
    cublasHandle_t cublas, cudaStream_t stream, DataType***) {
  const int num_outputs = this->GetC();
  const int num_inputs = this->input_->GetC();
  const int batch = N * 64;
  cublasXgemm<DataType>(cublas, CUBLAS_OP_T, CUBLAS_OP_N, num_outputs, batch,
                        num_inputs, 1.0f, weights_, num_inputs, input,
                        num_inputs, 0.0f, output, num_outputs);
  addBiasBatched(output, output, biases_, 1, batch, num_outputs, act_, stream);
}

template <typename DataType>
AttentionBody<DataType>::AttentionBody(const MultiHeadWeights& weights,
                                       void* scratch, Activations activations,
                                       int num_res_blocks, int input_c,
<<<<<<< HEAD
                                       int max_batch_size, bool new_encoding,
                                       bool fused_mha, bool int8_calibrate,
                                       bool int8_inference, void* int8_weights)
=======
                                       int max_batch_size,
                                       bool is_pe_dense_embedding)
>>>>>>> 8d5c9cdf
    : BaseLayer<DataType>(weights.ip_emb_b.size(), 8, 8, nullptr),
      embedding_op_size_(weights.ip_emb_b.size()),
      encoder_head_count_(weights.encoder_head_count),
      activations_(activations),
      num_resi_blocks_(num_res_blocks),
      input_c_(input_c),
      has_gating_(weights.ip_mult_gate.size() > 0 &&
                  weights.ip_add_gate.size() > 0),
      has_smolgen_(weights.has_smolgen),
<<<<<<< HEAD
      new_encoding_(new_encoding),
      use_fused_mha_(fused_mha) {
  allocAndUpload<DataType>(&ip_emb_w_, weights.ip_emb_w, scratch);
  allocAndUpload<DataType>(&ip_emb_b_, weights.ip_emb_b, scratch);

  if (new_encoding_) {
=======
      is_pe_dense_embedding_(is_pe_dense_embedding) {
  allocAndUpload<DataType>(&ip_emb_w_, weights.ip_emb_w, scratch);
  allocAndUpload<DataType>(&ip_emb_b_, weights.ip_emb_b, scratch);

  if (is_pe_dense_embedding_) {
>>>>>>> 8d5c9cdf
    allocAndUpload<DataType>(&ip_emb_pre_w_, weights.ip_emb_preproc_w, scratch);
    allocAndUpload<DataType>(&ip_emb_pre_b_, weights.ip_emb_preproc_b, scratch);

    allocAndUpload<DataType>(&ip_emb_ln_g_, weights.ip_emb_ln_gammas, scratch);
    allocAndUpload<DataType>(&ip_emb_ln_b_, weights.ip_emb_ln_betas, scratch);

    allocAndUpload<DataType>(&ip_emb_ffn_d1_w_, weights.ip_emb_ffn.dense1_w,
                             scratch);
    allocAndUpload<DataType>(&ip_emb_ffn_d1_b_, weights.ip_emb_ffn.dense1_b,
                             scratch);

    allocAndUpload<DataType>(&ip_emb_ffn_d2_w_, weights.ip_emb_ffn.dense2_w,
                             scratch);
    allocAndUpload<DataType>(&ip_emb_ffn_d2_b_, weights.ip_emb_ffn.dense2_b,
                             scratch);

    allocAndUpload<DataType>(&ip_emb_ffn_ln_g_, weights.ip_emb_ffn_ln_gammas,
                             scratch);
    allocAndUpload<DataType>(&ip_emb_ffn_ln_b_, weights.ip_emb_ffn_ln_betas,
                             scratch);

    // 12 is the number of input channels used for the input encoding.
    embedding_dense_size_ = weights.ip_emb_preproc_b.size() / 64;
    embedding_ffn_size_ = weights.ip_emb_ffn.dense2_b.size();
    embedding_ffn_dff_ = weights.ip_emb_ffn.dense1_b.size();
  } else {
    size_t size = 64 * kNumPosEncodingChannels * sizeof(float);
    ReportCUDAErrors(cudaMalloc(&pos_encoding_, size));
    ReportCUDAErrors(
        cudaMemcpy(scratch, kPosEncoding, size, cudaMemcpyHostToDevice));
    copyTypeConverted(pos_encoding_, (float*)scratch, size, 0);
  }

  if (has_gating_) {
    allocAndUpload<DataType>(&ip_mult_gate_, weights.ip_mult_gate, scratch);
    allocAndUpload<DataType>(&ip_add_gate_, weights.ip_add_gate, scratch);
  }

  if (has_smolgen_) {
    allocAndUpload<DataType>(&smolgen_global_, weights.smolgen_w, scratch);
    smolgen_global_size_ = 64 * 64;
  }

  int num_encoders = weights.encoder.size();
  float alpha = (float)pow(2.0 * num_encoders, -0.25);
<<<<<<< HEAD
  int index = 0;
=======
>>>>>>> 8d5c9cdf
  for (const auto& enc : weights.encoder) {
    EncoderBlock<DataType>* pW = new EncoderBlock<DataType>(
        enc, scratch, encoder_head_count_, embedding_op_size_, alpha,
        smolgen_global_, smolgen_global_size_, max_batch_size,
        activations_.smolgen_activation, activations_.ffn_activation,
<<<<<<< HEAD
        new_encoding_ ? 1e-3 : 1e-6, use_fused_mha_,
        int8_calibrate, int8_inference, int8_weights, index++);
=======
        is_pe_dense_embedding_ ? 1e-3 : 1e-6);
>>>>>>> 8d5c9cdf
    encoder_weights_.emplace_back(pW);
  }
}

template <typename DataType>
AttentionBody<DataType>::~AttentionBody() {
  ReportCUDAErrors(cudaFree(ip_emb_w_));
  ReportCUDAErrors(cudaFree(ip_emb_b_));
<<<<<<< HEAD
  if (new_encoding_) {
=======
  if (is_pe_dense_embedding_) {
>>>>>>> 8d5c9cdf
    ReportCUDAErrors(cudaFree(ip_emb_pre_w_));
    ReportCUDAErrors(cudaFree(ip_emb_pre_b_));
    ReportCUDAErrors(cudaFree(ip_emb_ln_g_));
    ReportCUDAErrors(cudaFree(ip_emb_ln_b_));
    ReportCUDAErrors(cudaFree(ip_emb_ffn_d1_w_));
    ReportCUDAErrors(cudaFree(ip_emb_ffn_d1_b_));
    ReportCUDAErrors(cudaFree(ip_emb_ffn_d2_w_));
    ReportCUDAErrors(cudaFree(ip_emb_ffn_d2_b_));
    ReportCUDAErrors(cudaFree(ip_emb_ffn_ln_g_));
    ReportCUDAErrors(cudaFree(ip_emb_ffn_ln_b_));
  } else {
    ReportCUDAErrors(cudaFree(pos_encoding_));
  }
  if (has_gating_) {
    ReportCUDAErrors(cudaFree(ip_mult_gate_));
    ReportCUDAErrors(cudaFree(ip_add_gate_));
  }
  if (has_smolgen_) {
    ReportCUDAErrors(cudaFree(smolgen_global_));
  }
  for (const auto pEnc : encoder_weights_) delete pEnc;
}

template <typename DataType>
void AttentionBody<DataType>::Eval(int N, DataType* output,
                                   const DataType* input,
                                   const DataType* input2, void* scratch,
                                   size_t scratch_size, cudnnHandle_t /*cudnn*/,
                                   cublasHandle_t cublas, cudaStream_t stream,
                                   DataType*** offset_pointers) {
  DataType* output_tensor = (DataType*)output;
  DataType* buffer1 = (DataType*)input2;
  DataType* buffer2 = buffer1 + scratch_size / (2 * sizeof(DataType));

  int inputC = input_c_;
  if (num_resi_blocks_ == 0) {
    assert(inputC == kInputPlanes);
    /*
      # if there are no residual blocks (pure transformer), do some input
      processing
    */
<<<<<<< HEAD
    if (new_encoding_) {
=======
    if (is_pe_dense_embedding_) {
>>>>>>> 8d5c9cdf
      // New encoding is made of dense layer fed with input from a 12-channel
      // slice of the input tensor.
      // pos_info = flow[..., :12]
      // pos_info_flat = tf.reshape(pos_info, [-1, 64 * 12])
      // pos_info_processed = tf.keras.layers.Dense(64*self.embedding_dense_sz,
      //                                            name=name+"embedding/preprocess")(pos_info_flat)
      const int num_outputs = 64 * embedding_dense_size_;
      const int num_inputs = 64 * 12;
      const int batch = N;

      convertNCHWtoNHWC((DataType*)scratch, input, N, inputC, N, 12, 8, 8);
      cublasXgemm<DataType>(
          cublas, CUBLAS_OP_T, CUBLAS_OP_N, num_outputs, batch, num_inputs,
          1.0f, (const DataType*)ip_emb_pre_w_, num_inputs,
          (const DataType*)scratch, num_inputs, 0.0f, buffer1, num_outputs);

      // addBiasBatched(buffer1, buffer1, ip_emb_pre_b_, batch, N, num_outputs,
      //               ACTIVATION_NONE, stream);
      const int size = num_outputs * N;
      // @todo addBiasBatched has a 4096 channel limit, needs refactoring.
      addVectors(buffer1, buffer1, ip_emb_pre_b_, size, size, num_outputs,
                 ACTIVATION_NONE, stream);
      inputPreprocessForAttentionBody((DataType*)scratch, input, buffer1, N,
                                      kInputPlanes, embedding_dense_size_, true,
                                      stream);
      inputC += embedding_dense_size_;
    } else {
      /*
      flow = tf.transpose(inputs, perm=[0, 2, 3, 1])
      flow = tf.reshape(flow, [-1, 64, tf.shape(inputs)[1]])
      # add positional encoding for each square to the input
      positional_encoding = tf.broadcast_to(tf.convert_to_tensor(self.POS_ENC,
      dtype=self.model_dtype), [tf.shape(flow)[0], 64,
      tf.shape(self.POS_ENC)[2]]) flow = tf.concat([flow, positional_encoding],
      axis=2)
      */
      inputPreprocessForAttentionBody((DataType*)scratch, input, pos_encoding_,
                                      N, kInputPlanes, kNumPosEncodingChannels,
                                      false, stream);
      inputC += kNumPosEncodingChannels;
    }
  } else {
    // #redirect flow through encoder blocks
    // flow = tf.transpose(flow, perm = [ 0, 2, 3, 1 ])
    // flow = tf.reshape(flow, [ -1, 64, self.RESIDUAL_FILTERS ])
    convertNCHWtoNHWC((DataType*)scratch, input, N, inputC, N, inputC, 8, 8);
  }

<<<<<<< HEAD
  if (new_encoding_) {
=======
  if (is_pe_dense_embedding_) {
>>>>>>> 8d5c9cdf
    // 1. square embedding (fully connected layer)
    // Input data in NHWC layout N*(64)*C, output is N*(64)*embedding_op_size_
    DataType* embedding = output_tensor;
    DataType* temp = (DataType*)scratch;
    {
      const int num_outputs = embedding_op_size_;
      const int num_inputs = inputC;
      const int batch = N * 64;
      cublasXgemm<DataType>(cublas, CUBLAS_OP_T, CUBLAS_OP_N, num_outputs,
                            batch, num_inputs, 1.0f, (const DataType*)ip_emb_w_,
                            num_inputs, temp, num_inputs, 0.0f, embedding,
                            num_outputs);
      // embedding layer norm with fused in bias add of previous gemm.
      LayerNorm<DataType>(N * 64, embedding_op_size_, temp, embedding,
                          ip_emb_b_, (DataType*)nullptr, ip_emb_ln_g_,
                          ip_emb_ln_b_, 1e-3, 1.0,
                          activations_.default_activation, stream);
    }

    // Input gating
    if (has_gating_) {
      applyInputGating<DataType>(temp, temp, ip_mult_gate_, ip_add_gate_, N, 64,
                                 embedding_op_size_, stream);
    }

    // embedding FFN dense 1
    {
      const int num_inputs = embedding_ffn_size_;
      const int num_outputs = embedding_ffn_dff_;  // encoder_dff
      const int batch = N * 64;
      cublasXgemm(cublas, CUBLAS_OP_T, CUBLAS_OP_N, num_outputs, batch,
                  num_inputs, 1.0f, (const DataType*)ip_emb_ffn_d1_w_,
                  num_inputs, temp, num_inputs, 0.0f, buffer1, num_outputs);
      addBiasBatched(buffer1, buffer1, ip_emb_ffn_d1_b_, 1, batch, num_outputs,
                     activations_.ffn_activation, stream);
    }

    // embedding FFN dense 2
    {
      const int num_inputs = embedding_ffn_dff_;  // encoder_dff
      const int num_outputs = embedding_ffn_size_;
      const int batch = N * 64;
      cublasXgemm(cublas, CUBLAS_OP_T, CUBLAS_OP_N, num_outputs, batch,
                  num_inputs, 1.0f, (const DataType*)ip_emb_ffn_d2_w_,
                  num_inputs, buffer1, num_inputs, 0.0f, buffer2, num_outputs);
      // Embedding LN: skip connection and layer normilization (also bias add of
      // prev gemm) buffer2 -> embedding
      float alpha = (float)pow(2. * encoder_weights_.size(), -0.25);
      LayerNorm<DataType>(N * 64, embedding_ffn_size_, embedding, buffer2,
                          ip_emb_ffn_d2_b_, temp, ip_emb_ffn_ln_g_,
                          ip_emb_ffn_ln_b_, 1e-3, alpha, ACTIVATION_NONE,
                          stream);
    }

  } else {
    // 1. square embedding (fully connected layer)
    // Input data in NHWC layout N*(64)*C, output is N*(64)*embedding_op_size_
    DataType* embedding = output_tensor;
    {
      const int num_outputs = embedding_op_size_;
      const int num_inputs = inputC;
      const int batch = N * 64;
      cublasXgemm<DataType>(cublas, CUBLAS_OP_T, CUBLAS_OP_N, num_outputs,
                            batch, num_inputs, 1.0f, (const DataType*)ip_emb_w_,
                            num_inputs, (DataType*)scratch, num_inputs, 0.0f,
                            embedding, num_outputs);
      addBiasBatched(embedding, embedding, ip_emb_b_, 1, batch, num_outputs,
                     activations_.default_activation, stream);
    }
    // Input gating
    if (has_gating_) {
      applyInputGating<DataType>(embedding, embedding, ip_mult_gate_,
                                 ip_add_gate_, N, 64, embedding_op_size_,
                                 stream);
    }
  }

  // 2. Encoder blocks
  for (const auto pEnc : encoder_weights_) {
    pEnc->Eval(N, output_tensor, (DataType*)scratch, buffer1, buffer2, cublas,
               stream, offset_pointers);
  }  // End of encoder blocks
}

template <typename DataType>
ValueHead<DataType>::ValueHead(BaseLayer<DataType>* ip,
                               const MultiHeadWeights::ValueHead& weights,
                               void* scratch, bool attention_body, bool wdl,
                               ActivationFunction act, int max_batch_size,
                               bool use_gemm_ex)
    : BaseLayer<DataType>(weights.ip_val_b.size(), 8, 8, ip),
      attention_body_(attention_body),
      embedding_size_(attention_body ? weights.ip_val_b.size()
                                     : weights.value.biases.size()),
      value_hidden_size_(weights.ip1_val_b.size()),
      act_(act),
      wdl_(wdl) {
  if (attention_body_) {
    allocAndUpload<DataType>(&ip_val_w_, weights.ip_val_w, scratch);
    allocAndUpload<DataType>(&ip_val_b_, weights.ip_val_b, scratch);
  } else {
    conv_ = std::make_unique<Conv1Layer<DataType>>(
        ip, weights.value.biases.size(), 8, 8, ip->GetC(), act, true,
        use_gemm_ex);
    conv_->LoadWeights((float*)&weights.value.weights[0],
                       (float*)&weights.value.biases[0], scratch);
  }

  allocAndUpload<DataType>(&ip1_val_w_, weights.ip1_val_w, scratch);
  allocAndUpload<DataType>(&ip1_val_b_, weights.ip1_val_b, scratch);

  allocAndUpload<DataType>(&ip2_val_w_, weights.ip2_val_w, scratch);
  allocAndUpload<DataType>(&ip2_val_b_, weights.ip2_val_b, scratch);
}

template <typename DataType>
ValueHead<DataType>::~ValueHead() {
  if (attention_body_) {
    ReportCUDAErrors(cudaFree(ip_val_w_));
    ReportCUDAErrors(cudaFree(ip_val_b_));
  }
  ReportCUDAErrors(cudaFree(ip1_val_w_));
  ReportCUDAErrors(cudaFree(ip1_val_b_));
  ReportCUDAErrors(cudaFree(ip2_val_w_));
  ReportCUDAErrors(cudaFree(ip2_val_b_));
}

template <typename DataType>
void ValueHead<DataType>::Eval(int N, DataType* output, const DataType* input,
                               const DataType* input2, void* scratch,
                               size_t scratch_size, cudnnHandle_t /*cudnn*/,
                               cublasHandle_t cublas, cudaStream_t stream,
                               DataType***) {
  DataType* buffer = (DataType*)input2;
  {
    const int num_inputs = this->input_->GetC();
    const int num_outputs = embedding_size_;
    const int batch = N * 64;
    if (attention_body_) {
      cublasXgemm<DataType>(cublas, CUBLAS_OP_T, CUBLAS_OP_N, num_outputs,
                            batch, num_inputs, 1.0f, (const DataType*)ip_val_w_,
                            num_inputs, input, num_inputs, 0.0f, buffer,
                            num_outputs);
      addBiasBatched<DataType>(buffer, buffer, ip_val_b_, 1, batch, num_outputs,
                               act_, stream);

    } else {
      conv_->Eval(N, buffer, input, nullptr, scratch, scratch_size, nullptr,
                  cublas, stream);
    }
  }

  {
    // Value dense 1
    const int num_inputs = embedding_size_ * 64;
    const int num_outputs = value_hidden_size_;
    const int batch = N;
    DataType* layer_out = (DataType*)scratch;
    cublasXgemm<DataType>(cublas, CUBLAS_OP_T, CUBLAS_OP_N, num_outputs, batch,
                          num_inputs, 1.0f, (const DataType*)ip1_val_w_,
                          num_inputs, buffer, num_inputs, 0.0f, layer_out,
                          num_outputs);
    addBiasBatched<DataType>(layer_out, layer_out, ip1_val_b_, 1, batch,
                             num_outputs, act_, stream);
  }

  {
    // Value dense 2
    const int num_inputs = value_hidden_size_;
    const int num_outputs = wdl_ ? 3 : 1;
    const int batch = N;
    DataType* layer_out = (DataType*)output;
    cublasXgemm<DataType>(cublas, CUBLAS_OP_T, CUBLAS_OP_N, num_outputs, batch,
                          num_inputs, 1.0f, (const DataType*)ip2_val_w_,
                          num_inputs, (DataType*)scratch, num_inputs, 0.0f,
                          layer_out, num_outputs);
    addVectors(layer_out, layer_out, ip2_val_b_, num_outputs * batch,
               num_outputs * batch, num_outputs,
               wdl_ ? ACTIVATION_NONE : ACTIVATION_TANH, stream);
  }
}

// Template instantiation.
#ifdef USE_CUDNN
template class ConvLayer<half>;
template class ConvLayer<float>;
#endif

template class FCLayer<half>;
template class FCLayer<float>;

template class SELayer<half>;
template class SELayer<float>;

template class PolicyMapLayer<half>;
template class PolicyMapLayer<float>;

template class FusedWinogradConvSELayer<half>;
template class FusedWinogradConvSELayer<float>;

template class Conv1Layer<half>;
template class Conv1Layer<float>;

template class ResidualBlock<half>;
template class ResidualBlock<float>;

template class AttentionPolicyHead<half>;
template class AttentionPolicyHead<float>;

template class EncoderBlock<half>;
template class EncoderBlock<float>;

template class AttentionBody<half>;
template class AttentionBody<float>;

template class EmbeddingLayer<half>;
template class EmbeddingLayer<float>;

template class ValueHead<half>;
template class ValueHead<float>;

// Misc error handling stuff.
#ifdef USE_CUDNN
void CudnnError(cudnnStatus_t status, const char* file, const int& line) {
  if (status != CUDNN_STATUS_SUCCESS) {
    char message[128];
    sprintf(message, "CUDNN error: %s (%s:%d) ", cudnnGetErrorString(status),
            file, line);
    throw Exception(message);
  }
}
#endif

const char* CublasGetErrorString(cublasStatus_t status) {
  switch (status) {
    case CUBLAS_STATUS_SUCCESS:
      return "CUBLAS_STATUS_SUCCESS";
    case CUBLAS_STATUS_NOT_INITIALIZED:
      return "CUBLAS_STATUS_NOT_INITIALIZED";
    case CUBLAS_STATUS_ALLOC_FAILED:
      return "CUBLAS_STATUS_ALLOC_FAILED";
    case CUBLAS_STATUS_INVALID_VALUE:
      return "CUBLAS_STATUS_INVALID_VALUE";
    case CUBLAS_STATUS_ARCH_MISMATCH:
      return "CUBLAS_STATUS_ARCH_MISMATCH";
    case CUBLAS_STATUS_MAPPING_ERROR:
      return "CUBLAS_STATUS_MAPPING_ERROR";
    case CUBLAS_STATUS_EXECUTION_FAILED:
      return "CUBLAS_STATUS_EXECUTION_FAILED";
    case CUBLAS_STATUS_INTERNAL_ERROR:
      return "CUBLAS_STATUS_INTERNAL_ERROR";
    case CUBLAS_STATUS_NOT_SUPPORTED:
      return "CUBLAS_STATUS_NOT_SUPPORTED";
    case CUBLAS_STATUS_LICENSE_ERROR:
      return "CUBLAS_STATUS_LICENSE_ERROR";
  }
  return "unknown cublas error";
}

void CublasError(cublasStatus_t status, const char* file, const int& line) {
  if (status != CUBLAS_STATUS_SUCCESS) {
    char message[128];
    sprintf(message, "CUBLAS error: %s (%s:%d) ", CublasGetErrorString(status),
            file, line);
    throw Exception(message);
  }
}

void CudaError(cudaError_t status, const char* file, const int& line) {
  if (status != cudaSuccess) {
    char message[128];
    sprintf(message, "CUDA error: %s (%s:%d) ", cudaGetErrorString(status),
            file, line);
    throw Exception(message);
  }
}

}  // namespace cudnn_backend
}  // namespace lczero<|MERGE_RESOLUTION|>--- conflicted
+++ resolved
@@ -1513,14 +1513,9 @@
         nullptr, 0,  // smolgen weights not implemented in
                      // policy encoder heads yet.
         max_batch_size, ACTIVATION_SWISH, act_,
-<<<<<<< HEAD
         1e-6,  // attentionbody nets don't have policy encoders, so using old
                // epsilon for backward compatibility with T78.
         false, false, false, nullptr, 0);
-=======
-        1e-6);  // attentionbody nets don't have policy encoders, so using old
-                // epsilon for backward compatibility with T78.
->>>>>>> 8d5c9cdf
     encoder_weights_.emplace_back(pW);
   }
 }
@@ -1588,13 +1583,9 @@
     const MultiHeadWeights::EncoderLayer& cpu_weights, void* scratch, int heads,
     int size, float alpha, DataType* smolgen_global_scratch,
     int smolgen_global_size, int max_batch_size, ActivationFunction smolgen_act,
-<<<<<<< HEAD
     ActivationFunction ffn_act, float default_eps, bool fused_mha,
     bool int8_calibrate, bool int8_inference, void* int8_weights,
     int blockIndex)
-=======
-    ActivationFunction ffn_act, float default_eps)
->>>>>>> 8d5c9cdf
     : embedding_op_size_(size),
       encoder_heads_(heads),
       alpha_(alpha),
@@ -2517,14 +2508,10 @@
 AttentionBody<DataType>::AttentionBody(const MultiHeadWeights& weights,
                                        void* scratch, Activations activations,
                                        int num_res_blocks, int input_c,
-<<<<<<< HEAD
-                                       int max_batch_size, bool new_encoding,
+                                       int max_batch_size,
+                                       bool is_pe_dense_embedding,
                                        bool fused_mha, bool int8_calibrate,
                                        bool int8_inference, void* int8_weights)
-=======
-                                       int max_batch_size,
-                                       bool is_pe_dense_embedding)
->>>>>>> 8d5c9cdf
     : BaseLayer<DataType>(weights.ip_emb_b.size(), 8, 8, nullptr),
       embedding_op_size_(weights.ip_emb_b.size()),
       encoder_head_count_(weights.encoder_head_count),
@@ -2534,20 +2521,12 @@
       has_gating_(weights.ip_mult_gate.size() > 0 &&
                   weights.ip_add_gate.size() > 0),
       has_smolgen_(weights.has_smolgen),
-<<<<<<< HEAD
-      new_encoding_(new_encoding),
+      is_pe_dense_embedding_(is_pe_dense_embedding),
       use_fused_mha_(fused_mha) {
   allocAndUpload<DataType>(&ip_emb_w_, weights.ip_emb_w, scratch);
   allocAndUpload<DataType>(&ip_emb_b_, weights.ip_emb_b, scratch);
 
-  if (new_encoding_) {
-=======
-      is_pe_dense_embedding_(is_pe_dense_embedding) {
-  allocAndUpload<DataType>(&ip_emb_w_, weights.ip_emb_w, scratch);
-  allocAndUpload<DataType>(&ip_emb_b_, weights.ip_emb_b, scratch);
-
   if (is_pe_dense_embedding_) {
->>>>>>> 8d5c9cdf
     allocAndUpload<DataType>(&ip_emb_pre_w_, weights.ip_emb_preproc_w, scratch);
     allocAndUpload<DataType>(&ip_emb_pre_b_, weights.ip_emb_preproc_b, scratch);
 
@@ -2593,21 +2572,14 @@
 
   int num_encoders = weights.encoder.size();
   float alpha = (float)pow(2.0 * num_encoders, -0.25);
-<<<<<<< HEAD
   int index = 0;
-=======
->>>>>>> 8d5c9cdf
   for (const auto& enc : weights.encoder) {
     EncoderBlock<DataType>* pW = new EncoderBlock<DataType>(
         enc, scratch, encoder_head_count_, embedding_op_size_, alpha,
         smolgen_global_, smolgen_global_size_, max_batch_size,
         activations_.smolgen_activation, activations_.ffn_activation,
-<<<<<<< HEAD
-        new_encoding_ ? 1e-3 : 1e-6, use_fused_mha_,
-        int8_calibrate, int8_inference, int8_weights, index++);
-=======
-        is_pe_dense_embedding_ ? 1e-3 : 1e-6);
->>>>>>> 8d5c9cdf
+        is_pe_dense_embedding_ ? 1e-3 : 1e-6, use_fused_mha_, int8_calibrate,
+        int8_inference, int8_weights, index++);
     encoder_weights_.emplace_back(pW);
   }
 }
@@ -2616,11 +2588,7 @@
 AttentionBody<DataType>::~AttentionBody() {
   ReportCUDAErrors(cudaFree(ip_emb_w_));
   ReportCUDAErrors(cudaFree(ip_emb_b_));
-<<<<<<< HEAD
-  if (new_encoding_) {
-=======
   if (is_pe_dense_embedding_) {
->>>>>>> 8d5c9cdf
     ReportCUDAErrors(cudaFree(ip_emb_pre_w_));
     ReportCUDAErrors(cudaFree(ip_emb_pre_b_));
     ReportCUDAErrors(cudaFree(ip_emb_ln_g_));
@@ -2662,11 +2630,7 @@
       # if there are no residual blocks (pure transformer), do some input
       processing
     */
-<<<<<<< HEAD
-    if (new_encoding_) {
-=======
     if (is_pe_dense_embedding_) {
->>>>>>> 8d5c9cdf
       // New encoding is made of dense layer fed with input from a 12-channel
       // slice of the input tensor.
       // pos_info = flow[..., :12]
@@ -2715,11 +2679,7 @@
     convertNCHWtoNHWC((DataType*)scratch, input, N, inputC, N, inputC, 8, 8);
   }
 
-<<<<<<< HEAD
-  if (new_encoding_) {
-=======
   if (is_pe_dense_embedding_) {
->>>>>>> 8d5c9cdf
     // 1. square embedding (fully connected layer)
     // Input data in NHWC layout N*(64)*C, output is N*(64)*embedding_op_size_
     DataType* embedding = output_tensor;
