--- conflicted
+++ resolved
@@ -103,10 +103,10 @@
   // Fill cache with data from NN.
   for (auto& item : batch_) {
     if (item.idx_in_parent == -1) continue;
-<<<<<<< HEAD
     item.eval->q = parent_->GetQVal(item.idx_in_parent);
     item.eval->d = parent_->GetDVal(item.idx_in_parent);
     item.eval->m = parent_->GetMVal(item.idx_in_parent);
+    item.eval->e = parent_->GetEVal(item.idx_in_parent);
 
     // Calculate maximum first.
     float max_p = -std::numeric_limits<float>::infinity();
@@ -135,18 +135,6 @@
     const float scale = total > 0.0f ? 1.0f / total : 1.0f;
     for (int ct = 0; ct < num_edges; ct++) {
       edges[ct].SetP(intermediate[ct] * scale);
-=======
-    auto req =
-        std::make_unique<CachedNNRequest>(item.probabilities_to_cache.size());
-    req->q = parent_->GetQVal(item.idx_in_parent);
-    req->d = parent_->GetDVal(item.idx_in_parent);
-    req->m = parent_->GetMVal(item.idx_in_parent);
-    req->e = parent_->GetEVal(item.idx_in_parent);
-    int idx = 0;
-    for (auto x : item.probabilities_to_cache) {
-      req->p[idx++] =
-          std::make_pair(x, parent_->GetPVal(item.idx_in_parent, x));
->>>>>>> 5c7421a1
     }
 
     Edge::SortEdges(item.eval->edges.get(), item.eval->num_edges);
@@ -157,17 +145,7 @@
   }
 }
 
-<<<<<<< HEAD
 std::shared_ptr<NNEval> CachingComputation::GetNNEval(int sample) const {
-=======
-float CachingComputation::GetEVal(int sample) const {
-  const auto& item = batch_[sample];
-  if (item.idx_in_parent >= 0) return parent_->GetEVal(item.idx_in_parent);
-  return item.lock->e;
-}
-
-float CachingComputation::GetMVal(int sample) const {
->>>>>>> 5c7421a1
   const auto& item = batch_[sample];
   if (item.idx_in_parent >= 0) return item.eval;
   return item.lock->eval;
